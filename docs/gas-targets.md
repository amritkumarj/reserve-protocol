--- conflicted
+++ resolved
@@ -2,11 +2,10 @@
 
 This doc serves to classify the protocol functions and define acceptable gas targets for each of them. It also includes the initial gas measurements before doing any optimizations (baseline), and the final measurements after performing gas optimizations on the Production version. Gas optimizations and targets are defined for the Production version (P1).
 
-
-* Format:
-    - Baseline [min, max, average/common]
-    - Target
-    - Final Measurement [min, max, average/common]
+- Format:
+  - Baseline [min, max, average/common]
+  - Target
+  - Final Measurement [min, max, average/common]
 
 ## User Profiles
 
@@ -15,199 +14,201 @@
 - Market Makers - Trading
 - Individuals
 
-
 ## Interfaces
 
 ### Deployer
 
-* `deploy` (Governance) **Review**
-    - Baseline: [9284946]
+- `deploy` (Governance) **Review**
+  - Baseline: [9284946]
 
 ### Collateral
 
-* `forceUpdates` (Governance) **Review**
-    - Baseline:
-        - AavePricedFiatCollateral [23396, 67362, 57742] 
-        - ATokenFiatCollateral     [23418, 76460, 50521]
-        - CTokenFiatCollateral     [23373, 63609, 47501]
+- `forceUpdates` (Governance) **Review**
+  - Baseline:
+    - AavePricedFiatCollateral [23396, 67362, 57742]
+    - ATokenFiatCollateral [23418, 76460, 50521]
+    - CTokenFiatCollateral [23373, 63609, 47501]
 
 ### Asset Registry
 
-* `register` (Governance)
-    - Baseline: [50246, 121502, 120940] 
-
-* `swapRegistered` (Governance)
-    - Baseline: [326698, 531997, 380595]
-    - Mainly depends on `basketHandler.ensureBasket`
-
-* `unregister` (Governance)
-    - Baseline: [264179, 698522, 433002] 
-    - Mainly depends on `basketHandler.ensureBasket`
-
-* `forceUpdates` (Market Makers) **Review**
-    - Baseline:  [207544] (when no action required - four assets)
-    - Aggregator of `forceUpdates` on each collateral
+- `register` (Governance)
+
+  - Baseline: [50246, 121502, 120940]
+
+- `swapRegistered` (Governance)
+
+  - Baseline: [326698, 531997, 380595]
+  - Mainly depends on `basketHandler.ensureBasket`
+
+- `unregister` (Governance)
+
+  - Baseline: [264179, 698522, 433002]
+  - Mainly depends on `basketHandler.ensureBasket`
+
+- `forceUpdates` (Market Makers) **Review**
+  - Baseline: [207544] (when no action required - four assets)
+  - Aggregator of `forceUpdates` on each collateral
 
 ### BackingManager
 
-* `settleTrades` (Market Makers) **Review**
-    - Baseline: [30508, 215617, 109382]
-
-* `manageFunds` (Market Makers) **Review**
-    - Calls also `forceUpdates()` and `settleTrades`
-    - Baseline: [423404, 5719246, 2049536]
-
-* `grantAllowances` (Market Makers) **Review**
-    - Baseline: [362467]
-    - Can be done for each specific asset only when required?
-
-* `claimAndSweepRewards` (Market Makers) **Review**
-    - Baseline: [184706, 474923, 255114]
-
+- `settleTrades` (Market Makers) **Review**
+
+  - Baseline: [30508, 215617, 109382]
+
+- `manageFunds` (Market Makers) **Review**
+
+  - Calls also `forceUpdates()` and `settleTrades`
+  - Baseline: [423404, 5719246, 2049536]
+
+- `grantAllowances` (Market Makers) **Review**
+
+  - Baseline: [362467]
+  - Can be done for each specific asset only when required?
+
+- `claimAndSweepRewards` (Market Makers) **Review**
+  - Baseline: [184706, 474923, 255114]
 
 ### BasketHandler
 
-* `ensureBasket` (Governance/Market Makers)  **Review**
-    - Baseline: [291598, 1114781, 615067]
-    - Aggregator of `assetRegistry.forceUpdates()` and `switchBasket`
-
-* `setPrimeBasket` (Governance) **Review**
-    - Baseline: [57570, 570395, 257586]
-
-* `switchBasket` (Governance/Market Makers) **Review**
-    - Baseline  [301208, 1263318, 672295]
+- `ensureBasket` (Governance/Market Makers) **Review**
+
+  - Baseline: [291598, 1114781, 615067]
+  - Aggregator of `assetRegistry.forceUpdates()` and `switchBasket`
+
+- `setPrimeBasket` (Governance) **Review**
+
+  - Baseline: [57570, 570395, 257586]
+
+- `switchBasket` (Governance/Market Makers) **Review**
+  - Baseline [301208, 1263318, 672295]
 
 ### Broker and GnosisTrade
 
-* `openTrade` (Market Makers) **Review**
-    - Baseline: [2078983, 2089764, 2083742]
-<<<<<<< HEAD
-    - Final Measurement [514839, 525621, 522007]
-    - Includes `trade.init`
-
-*  `init` trade (Market Makers) **Review**
-    - Baseline: [423211, 423211, 423211]
-    - Calls `gnosis.initiateAuction` which is out of our scope
-=======
-    - Target: `TBD`
-    - Final Measurement `TBD`
-
-*  `init` trade (Market Makers) **Review**
-    - Baseline: [423211]
->>>>>>> f84be030
-
-* `settle` trade (Market Makers) **Review**
-    - Baseline: [116512, 133239, 123465]
+- `openTrade` (Market Makers) **Review**
+
+  - Baseline: [2078983, 2089764, 2083742]
+  - Final Measurement [514839, 525621, 522007]
+  - Includes `trade.init`
+
+- `init` trade (Market Makers) **Review**
+
+  - Baseline: [423211, 423211, 423211]
+  - Calls `gnosis.initiateAuction` which is out of our scope
+
+- `settle` trade (Market Makers) **Review**
+  - Baseline: [116512, 133239, 123465]
 
 ### Distributor
 
-* `distribute` (Market Makers) **Review**
-    - Baseline: [90235] 
-
-* `setDistribution` (Governance)
-    - Baseline: [44100, 113597, 49806] 
+- `distribute` (Market Makers) **Review**
+
+  - Baseline: [90235]
+
+- `setDistribution` (Governance)
+  - Baseline: [44100, 113597, 49806]
 
 ### Furnace
 
-* `init` (Governance)
-<<<<<<< HEAD
-    - Baseline: [141965, 181885, 168570]
-    - Final Measurement [117729, 137737, 131064]
-
-* `melt` (Market Makers)
-    - Baseline: [30452, 96981, 72809-83756]
-    - Final Measurement [28396, 93267, 62627-75288]
+- `init` (Governance)
+
+  - Baseline: [141965, 181885, 168570]
+  - Final Measurement [117729, 137737, 131064]
+
+- `melt` (Market Makers)
+  - Baseline: [30452, 96981, 72809-83756]
+  - Final Measurement [28396, 93267, 62627-75288]
 
 ### Main
 
-* `poke`  (Market Makers) **Review**
-    - Baseline: [398979]
-    - Aggregator of other functions
-=======
-    - Baseline: [141954, 181874, 168559]
-    - Target: `TBD`
-    - Final Measurement `TBD`
-
-* `melt` (Market Makers)  **Review**
-    - Baseline: [30452, 96981, 72799]
-    - Target: `TBD`
-    - Final Measurement `TBD`
->>>>>>> f84be030
-        
+- `poke` (Market Makers) **Review**
+  - Baseline: [398979]
+  - Aggregator of other functions
+
 ### RevenueTrader
 
-* `settleTrades` (Market Makers) **Review**
-    - Baseline: [30508, 199250/215417]
-
-* `manageFunds` (Market Makers) **Review**
+- `settleTrades` (Market Makers) **Review**
+
+  - Baseline: [30508, 199250/215417]
+
+- `manageFunds` (Market Makers) **Review**
+
   - Calls also `main.poke` which includes `settleTrades`
   - Baseline: [545344, 2737994/2872593]
 
-* `claimAndSweepRewards` (Market Makers) **Review**
-    - Baseline: [492814, 522568]
+- `claimAndSweepRewards` (Market Makers) **Review**
+  - Baseline: [492814, 522568]
 
 ### RToken
 
-* `claimAndSweepRewards` (Market Makers) **Review**
-    - Baseline: [499815, 529571]
-
-* `issue` (Individuals/ Market Makers) **Review**
-    - Baseline: [759837, 1363502, 1155332]
-    - Calls `forceUpdates()` and `melt`
-
-* `vest` (Individuals/ Market Makers) **Review**
-    - Baseline: [408167, 750828, 481850]
-    - Calls `forceUpdates()` and `melt`
-
-* `redeem` (Individuals/ Market Makers) **Review**
-    - Baseline: [746759, 934759, 794981]
-     - Calls `forceUpdates()` and `melt`
-     - Calls `grantAllowances()`
-
-* `cancel` (Individuals/ Market Makers) **Review**
-    - Baseline: [34562, 130374, 110398]
-
-* `transfer` (Individuals)
-    - Baseline: [33679, 56475, 45803]
+- `claimAndSweepRewards` (Market Makers) **Review**
+
+  - Baseline: [499815, 529571]
+
+- `issue` (Individuals/ Market Makers) **Review**
+
+  - Baseline: [759837, 1363502, 1155332]
+  - Calls `forceUpdates()` and `melt`
+
+- `vest` (Individuals/ Market Makers) **Review**
+
+  - Baseline: [408167, 750828, 481850]
+  - Calls `forceUpdates()` and `melt`
+
+- `redeem` (Individuals/ Market Makers) **Review**
+
+  - Baseline: [746759, 934759, 794981]
+  - Calls `forceUpdates()` and `melt`
+  - Calls `grantAllowances()`
+
+- `cancel` (Individuals/ Market Makers) **Review**
+
+  - Baseline: [34562, 130374, 110398]
+
+- `transfer` (Individuals)
+  - Baseline: [33679, 56475, 45803]
 
 ### StRSR
 
-* `payoutRewards` (Market Makers) **Review**
-    - Baseline: [69305, 104109, 80488]
-
-* `transfer` (Individuals)
-    - Baseline: [35192, 57092, 52304]
-
-* `stake` (Individuals)
-    - Baseline: [86422, 159269, 133636]
-    - Calls `payoutRewards`
-
-* `unstake` (Individuals)
-    - Baseline: [423144, 502301, 471425]
-    - Calls `payoutRewards` and `assetRegistry.forceUpdates()`
-
-* `withdraw` (Individuals)
-    - Baseline: [336290, 416929, 404738]
-
-* `seizeRSR` (Market Makers)
-    - Baseline: [99363, 105857, 100912]
-
+- `payoutRewards` (Market Makers) **Review**
+
+  - Baseline: [69305, 104109, 80488]
+
+- `transfer` (Individuals)
+
+  - Baseline: [35192, 57092, 52304]
+
+- `stake` (Individuals)
+
+  - Baseline: [86422, 159269, 133636]
+  - Calls `payoutRewards`
+
+- `unstake` (Individuals)
+
+  - Baseline: [423144, 502301, 471425]
+  - Calls `payoutRewards` and `assetRegistry.forceUpdates()`
+
+- `withdraw` (Individuals)
+
+  - Baseline: [336290, 416929, 404738]
+
+- `seizeRSR` (Market Makers)
+  - Baseline: [99363, 105857, 100912]
 
 ## Deployment Costs
 
-* Baseline:
-    - AavePricedFiatCollateral   1258480 
-    - AssetRegistryP1            2347379
-    - ATokenFiatCollateral       1512175 
-    - BackingManagerP1           5744015
-    - BasketHandlerP1            4125573
-    - BrokerP1                   2982722 
-    - CTokenFiatCollateral       1538977 
-    - DeployerP1                 6695861
-    - DistributorP1              1669152
-    - FurnaceP1                  1630722
-    - MainP1                     2228797
-    - RevenueTradingP1           3332521
-    - RTokenP1                   5826929 
-    - StRSRP1                    4318488
-    - TradingLibP1               1992264
+- Baseline:
+  - AavePricedFiatCollateral 1258480
+  - AssetRegistryP1 2347379
+  - ATokenFiatCollateral 1512175
+  - BackingManagerP1 5744015
+  - BasketHandlerP1 4125573
+  - BrokerP1 2982722
+  - CTokenFiatCollateral 1538977
+  - DeployerP1 6695861
+  - DistributorP1 1669152
+  - FurnaceP1 1630722
+  - MainP1 2228797
+  - RevenueTradingP1 3332521
+  - RTokenP1 5826929
+  - StRSRP1 4318488
+  - TradingLibP1 1992264