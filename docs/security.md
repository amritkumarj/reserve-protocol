--- conflicted
+++ resolved
@@ -12,37 +12,12 @@
 2. `@custom:governance` - Governance change. Allowed while paused.
 3. `@custom:refresher` - Non-system-critical state transitions. Disallowed while paused, with the exception of `forceUpdates`.
 
-<<<<<<< HEAD
-> The danger of containing a `delegatecall` in the code of a proxy implementation contract (among others) is that the `delegatecall` can self-destruct the proxy if the executed code contains `selfdestruct`. In this case `Multicall` executes `delegatecall` on `address(this)`, which resolves to the address of the caller contract, ie the proxy. This causes the `fallback` function to execute, which results in another `delegatecall` to the implementation contract. So we are left in a situation where the only way for a `selfdestruct` to happen is if the implementation contract itself contains a `selfdestruct`, which it does not.
-=======
 All execution flows through the protocol should contain AT MOST a single (1) action or (2) governance change.
->>>>>>> aeba201f
 
 Functions that are not system-external, but merely contract-external, are tagged with `@custom:protected`. It is governance's job to ensure a malicious contract is never allowed to masquerade as a component and call one of these. They do not execute when paused.
 
 ### `@custom:interaction`
 
-<<<<<<< HEAD
-#### Problem
-
-Since universal and consistent usage of the [Check-Effects-Interactions](https://docs.soliditylang.org/en/develop/security-considerations.html#use-the-checks-effects-interactions-pattern) pattern is not practical for a system whose behavior critically depends on the current state of external contracts when that state can only be read through non-view functions, we need to use a system of reentrancy guards.
-
-Moreover, the per-contract reentrancy guard mechanism provided by OpenZepplin does not work cleanly for our multi-contract system, because it leaves open the possibility that an attacker will launch a full-system reentrancy attack. A schematic example might look like:
-
-- A and B are system contracts; E is an external contract.
-- A.foo() is a user-callable function that depends on the state of B
-- A.foo() typically calls E.baz()
-- B.bar() is a user-callable function that changes the state of B
-
-A potential attack runs as follows:
-
-1. Eve subverts contract E so that E.baz() calls B.bar()
-2. Eve calls A.foo(), which calls E.baz(), which calls B.bar()
-3. B.bar() changes B's state in a way that violates A.foo()'s expectations
-4. 
-
-Main's security domain is Main plus the Components. Collateral and Trade contracts are not considered within the security domain.
-=======
 - stRSR.stake()
 - stRSR.unstake()
 - stRSR.withdraw()
@@ -57,7 +32,6 @@
 - \*.claimAndSweepRewards()
 
 ### `@custom:governance`
->>>>>>> aeba201f
 
 - set\*()
   ...there are many and they are not worth naming individually
@@ -82,8 +56,27 @@
 
 In our P1 implementation both our RevenueTrader and BackingManager components contain `delegatecall`, even though they are themselves implementations that sit behind an ERC1967Proxy (UUPSUpgradeable). This is disallowed by default by OZ. Below is the argument why we think in this case it is acceptable:
 
-```
-    The danger of containing a `delegatecall` in the code of a proxy implementation contract (among others) is that the `delegatecall` can self-destruct the proxy if the executed code contains `selfdestruct`. In this case `Multicall` executes `delegatecall` on `address(this)`, which resolves to the address of the caller contract, ie the proxy. This causes the `fallback` function to execute, which results in another `delegatecall` to the implementation contract. So we are left in a situation where the only way for a `selfdestruct` to happen is if the implementation contract itself contains a `selfdestruct`, which it does not.
-```
+> The danger of containing a `delegatecall` in the code of a proxy implementation contract (among others) is that the `delegatecall` can self-destruct the proxy if the executed code contains `selfdestruct`. In this case `Multicall` executes `delegatecall` on `address(this)`, which resolves to the address of the caller contract, ie the proxy. This causes the `fallback` function to execute, which results in another `delegatecall` to the implementation contract. So we are left in a situation where the only way for a `selfdestruct` to happen is if the implementation contract itself contains a `selfdestruct`, which it does not.
 
-Note that `delegatecall` can also be dangerous for other reasons, such as transferring tokens out of the address in an unintended way. A similar argument applies in that case. It again reduces to the code contained in the implementation contract.+Note that `delegatecall` can also be dangerous for other reasons, such as transferring tokens out of the address in an unintended way. A similar argument applies in that case. It again reduces to the code contained in the implementation contract.
+
+
+### Reentrancy Problems
+
+Since universal and consistent usage of the [Check-Effects-Interactions](https://docs.soliditylang.org/en/develop/security-considerations.html#use-the-checks-effects-interactions-pattern) pattern is not practical for a system whose behavior critically depends on the current state of external contracts when that state can only be read through non-view functions, we need to use a system of reentrancy guards.
+
+Moreover, the per-contract reentrancy guard mechanism provided by OpenZepplin does not work cleanly for our multi-contract system, because it leaves open the possibility that an attacker will launch a full-system reentrancy attack. A schematic example might look like:
+
+- A and B are system contracts; E is an external contract.
+- A.foo() is a user-callable function that depends on the state of B
+- A.foo() typically calls E.baz()
+- B.bar() is a user-callable function that changes the state of B
+
+A potential attack runs as follows:
+
+1. Eve subverts contract E so that E.baz() calls B.bar()
+2. Eve calls A.foo(), which calls E.baz(), which calls B.bar()
+3. B.bar() changes B's state in a way that violates A.foo()'s expectations
+4. 
+
+Main's security domain is Main plus the Components. Collateral and Trade contracts are not considered within the security domain.