--- conflicted
+++ resolved
@@ -7,17 +7,11 @@
   .addParam('priceFeed', 'Price Feed address')
   .addParam('tokenAddress', 'ERC20 token address')
   .addParam('rewardToken', 'Reward token address')
-<<<<<<< HEAD
-  .addParam('tradingMin', 'Trade Range - Min')
-  .addParam('tradingMax', 'Trade Range - Max')
-  .addParam('oracleTimeout', 'Max oracle timeout')
-=======
   .addParam('tradingValMin', 'Trade Range - Min in UoA')
   .addParam('tradingValMax', 'Trade Range - Max in UoA')
   .addParam('tradingAmtMin', 'Trade Range - Min in whole toks')
   .addParam('tradingAmtMax', 'Trade Range - Max in whole toks')
-  .addParam('maxOracleTimeout', 'Max oracle timeout')
->>>>>>> dbe215c4
+  .addParam('oracleTimeout', 'Max oracle timeout')
   .addParam('targetName', 'Target Name')
   .addParam('oracleLibrary', 'Oracle library address')
   .setAction(async (params, hre) => {
@@ -32,17 +26,6 @@
       }
     )
 
-<<<<<<< HEAD
-    const collateral = <Collateral>(
-      await SelfReferentialCollateralFactory.connect(deployer).deploy(
-        params.priceFeed,
-        params.tokenAddress,
-        params.rewardToken,
-        { min: params.tradingMin, max: params.tradingMax },
-        params.oracleTimeout,
-        params.targetName
-      )
-=======
     const collateral = <Collateral>await SelfReferentialCollateralFactory.connect(deployer).deploy(
       params.priceFeed,
       params.tokenAddress,
@@ -53,9 +36,8 @@
         minAmt: params.tradingAmtMin,
         maxAmt: params.tradingAmtMax,
       },
-      params.maxOracleTimeout,
+      params.oracleTimeout,
       params.targetName
->>>>>>> dbe215c4
     )
     await collateral.deployed()
 
