// SPDX-License-Identifier: BlueOak-1.0.0
pragma solidity 0.8.9;

import "@openzeppelin/contracts-upgradeable/token/ERC20/utils/SafeERC20Upgradeable.sol";
import "@openzeppelin/contracts/token/ERC20/IERC20.sol";
import "contracts/p1/mixins/TradingLib.sol";
import "contracts/p1/mixins/Trading.sol";
import "contracts/interfaces/IAsset.sol";
import "contracts/interfaces/IAssetRegistry.sol";
import "contracts/interfaces/IBroker.sol";
import "contracts/interfaces/IMain.sol";
import "contracts/libraries/Fixed.sol";

/**
 * @title BackingManager
 * @notice The backing manager holds + manages the backing for an RToken
 */

/// @custom:oz-upgrades-unsafe-allow external-library-linking
contract BackingManagerP1 is TradingP1, IBackingManager {
    using FixLib for int192;
    using SafeERC20Upgradeable for IERC20Upgradeable;

    uint32 public tradingDelay; // {s} how long to wait until resuming trading after switching
    int192 public backingBuffer; // {%} how much extra backing collateral to keep

    function init(
        IMain main_,
        uint32 tradingDelay_,
        int192 backingBuffer_,
        int192 maxTradeSlippage_,
        int192 dustAmount_
    ) external initializer {
        __Component_init(main_);
        __Trading_init(maxTradeSlippage_, dustAmount_);
        tradingDelay = tradingDelay_;
        backingBuffer = backingBuffer_;
    }

<<<<<<< HEAD
    // Give RToken max allowances over all registered tokens
    function grantAllowances() external notPaused {
        require(_msgSender() == address(main.rToken()), "RToken only");
        IERC20[] memory erc20s = main.assetRegistry().erc20s();
        uint256 length = erc20s.length;
        for (uint256 i = 0; i < length; ++i) {
            uint256 initAllowance = erc20s[i].allowance(address(this), address(main.rToken()));
            uint256 increaseAmt = type(uint256).max - initAllowance;
            if (increaseAmt > 0) {
                IERC20Upgradeable(address(erc20s[i])).safeIncreaseAllowance(
                    address(main.rToken()),
                    increaseAmt
                );
            }
        }
=======
    // Give RToken max allowance over a registered token
    function grantRTokenAllowance(IERC20 erc20) external {
        require(main.assetRegistry().isRegistered(erc20), "erc20 unregistered");
        erc20.approve(address(main.rToken()), type(uint256).max);
>>>>>>> af947e17
    }

    /// Manage backing funds: maintain the overall backing policy
    /// Collective Action
    function manageFunds() external notPaused {
        // Call keepers
        main.assetRegistry().forceUpdates();
        settleTrades();

        // Do not trade when DISABLED or IFFY
        require(main.basketHandler().status() == CollateralStatus.SOUND, "basket defaulted");

        (, uint256 basketTimestamp) = main.basketHandler().lastSet();
        if (block.timestamp < basketTimestamp + tradingDelay) return;

        if (!hasOpenTrades() && !main.basketHandler().fullyCapitalized()) {
            /*
             * Recapitalization Strategy
             *
             * Trading one at a time...
             *   1. Make largest purchase possible on path towards rToken.basketsNeeded()
             *     a. Sell non-RSR assets first
             *     b. Sell RSR when no asset has a surplus > dust amount
             *   2. When RSR holdings < dust:
             *     -  Sell non-RSR surplus assets towards the Fallen Target
             *   3. When this produces trade sizes < dust:
             *     -  Set rToken.basketsNeeded() to basketsHeldBy(address(this))
             *
             * Fallen Target: The market-equivalent of all current holdings, in terms of BUs
             *   Note that the Fallen Target is freshly calculated during each pass
             */

            ///                       Baskets Needed
            ///                              |
            ///                              |
            ///                              |
            ///             1a               |            1b
            ///                              |
            ///                              |
            ///                              |
            ///                              |
            ///  non-RSR ------------------------------------------ RSR
            ///                              |
            ///                              |
            ///                              |
            ///                              |
            ///             2                |
            ///                              |
            ///                              |
            ///                              |
            ///                              |
            ///                        Fallen Target

            // 1a
            (bool doTrade, TradeRequest memory req) = nonRSRTrade(false);

            if (!doTrade) {
                // 1b
                (doTrade, req) = rsrTrade();
            }

            if (!doTrade) {
                // 2
                (doTrade, req) = nonRSRTrade(true);
            }

            if (doTrade) {
                tryTrade(req);
            } else {
                // 3
                compromiseBasketsNeeded();
            }
        }

        if (main.basketHandler().fullyCapitalized()) {
            handoutExcessAssets();
        }
    }

    /// Send excess assets to the RSR and RToken traders
    function handoutExcessAssets() private {
        assert(main.basketHandler().status() == CollateralStatus.SOUND);

        // Special-case RSR to forward to StRSR pool
        uint256 rsrBal = main.rsr().balanceOf(address(this));
        if (rsrBal > 0) {
            IERC20Upgradeable(address(main.rsr())).safeTransfer(address(main.rsrTrader()), rsrBal);
        }

        // Mint revenue RToken
        IRToken rToken = main.rToken();
        int192 held = main.basketHandler().basketsHeldBy(address(this)); // {BU}
        int192 needed = rToken.basketsNeeded(); // {BU}
        if (held.gt(needed)) {
            int8 decimals = int8(main.rToken().decimals());
            int192 totalSupply = shiftl_toFix(main.rToken().totalSupply(), -decimals); // {rTok}

            // {qRTok} = ({(BU - BU) * rTok / BU}) * {qRTok/rTok}
            uint256 rTok = held.minus(needed).mulDiv(totalSupply, needed).shiftl_toUint(decimals);
            rToken.mint(address(this), rTok);
            rToken.setBasketsNeeded(held);
            needed = held;
        }

        // Keep a small surplus of individual collateral
        needed = needed.mul(FIX_ONE.plus(backingBuffer));

        IERC20[] memory erc20s = main.assetRegistry().erc20s();
        // Handout excess assets above what is needed, including any newly minted RToken
        uint256 length = erc20s.length;
        for (uint256 i = 0; i < length; ++i) {
            IAsset asset = main.assetRegistry().toAsset(erc20s[i]);

            int192 bal = asset.bal(address(this)); // {tok}
            int192 req = needed.mul(main.basketHandler().quantity(erc20s[i]), CEIL);

            if (bal.gt(req)) {
                // delta: {qTok}
                uint256 delta = bal.minus(req).shiftl_toUint(int8(asset.erc20().decimals()));
                (uint256 rTokenShares, uint256 rsrShares) = main.distributor().totals();

                uint256 tokensPerShare = delta / (rTokenShares + rsrShares);
                uint256 toRSR = tokensPerShare * rsrShares;
                uint256 toRToken = tokensPerShare * rTokenShares;

                if (toRSR > 0) {
                    IERC20Upgradeable(address(erc20s[i])).safeTransfer(
                        address(main.rsrTrader()),
                        toRSR
                    );
                }
                if (toRToken > 0) {
                    IERC20Upgradeable(address(erc20s[i])).safeTransfer(
                        address(main.rTokenTrader()),
                        toRToken
                    );
                }
            }
        }
    }

    /// Prepare asset-for-collateral trade
    /// @param useFallenTarget When true, trade towards a reduced BU target based on holdings
    /// @return doTrade If the trade request should be performed
    /// @return req The prepared trade request
    function nonRSRTrade(bool useFallenTarget)
        private
        view
        returns (bool doTrade, TradeRequest memory req)
    {
        assert(!hasOpenTrades() && !main.basketHandler().fullyCapitalized());

        (
            IAsset surplus,
            ICollateral deficit,
            int192 surplusAmount,
            int192 deficitAmount
        ) = TradingLibP1.largestSurplusAndDeficit(useFallenTarget);

        if (address(surplus) == address(0) || address(deficit) == address(0)) return (false, req);

        // Of primary concern here is whether we can trust the prices for the assets
        // we are selling. If we cannot, then we should not `prepareTradeToCoverDeficit`

        if (
            surplus.isCollateral() &&
            main.assetRegistry().toColl(surplus.erc20()).status() == CollateralStatus.DISABLED
        ) {
            (doTrade, req) = TradingLibP1.prepareTradeSell(surplus, deficit, surplusAmount);
            req.minBuyAmount = 0;
        } else {
            (doTrade, req) = TradingLibP1.prepareTradeToCoverDeficit(
                surplus,
                deficit,
                surplusAmount,
                deficitAmount
            );
        }

        if (req.sellAmount == 0) return (false, req);

        return (doTrade, req);
    }

    /// Prepare a trade with seized RSR to buy for missing collateral
    /// @return doTrade If the trade request should be performed
    /// @return req The prepared trade request
    function rsrTrade() private returns (bool doTrade, TradeRequest memory req) {
        assert(!hasOpenTrades() && !main.basketHandler().fullyCapitalized());

        IStRSR stRSR = main.stRSR();
        IAsset rsrAsset = main.assetRegistry().toAsset(main.rsr());

        (, ICollateral deficit, , int192 deficitAmount) = TradingLibP1.largestSurplusAndDeficit(
            false
        );
        if (address(deficit) == address(0)) return (false, req);

        int192 availableRSR = rsrAsset.bal(address(this)).plus(rsrAsset.bal(address(stRSR)));

        (doTrade, req) = TradingLibP1.prepareTradeToCoverDeficit(
            rsrAsset,
            deficit,
            availableRSR,
            deficitAmount
        );

        if (doTrade) {
            int8 decimals = int8(IERC20Metadata(address(main.rsr())).decimals());
            uint256 rsrBal = rsrAsset.bal(address(this)).shiftl_toUint(decimals);
            if (req.sellAmount > rsrBal) {
                stRSR.seizeRSR(req.sellAmount - rsrBal);
            }
        }
        return (doTrade, req);
    }

    /// Compromise on how many baskets are needed in order to recapitalize-by-accounting
    function compromiseBasketsNeeded() private {
        assert(!hasOpenTrades() && !main.basketHandler().fullyCapitalized());
        main.rToken().setBasketsNeeded(main.basketHandler().basketsHeldBy(address(this)));
        assert(main.basketHandler().fullyCapitalized());
    }

    // === Setters ===

    function setTradingDelay(uint32 val) external onlyOwner {
        emit TradingDelaySet(tradingDelay, val);
        tradingDelay = val;
    }

    function setBackingBuffer(int192 val) external onlyOwner {
        emit BackingBufferSet(backingBuffer, val);
        backingBuffer = val;
    }
}<|MERGE_RESOLUTION|>--- conflicted
+++ resolved
@@ -37,28 +37,10 @@
         backingBuffer = backingBuffer_;
     }
 
-<<<<<<< HEAD
-    // Give RToken max allowances over all registered tokens
-    function grantAllowances() external notPaused {
-        require(_msgSender() == address(main.rToken()), "RToken only");
-        IERC20[] memory erc20s = main.assetRegistry().erc20s();
-        uint256 length = erc20s.length;
-        for (uint256 i = 0; i < length; ++i) {
-            uint256 initAllowance = erc20s[i].allowance(address(this), address(main.rToken()));
-            uint256 increaseAmt = type(uint256).max - initAllowance;
-            if (increaseAmt > 0) {
-                IERC20Upgradeable(address(erc20s[i])).safeIncreaseAllowance(
-                    address(main.rToken()),
-                    increaseAmt
-                );
-            }
-        }
-=======
     // Give RToken max allowance over a registered token
     function grantRTokenAllowance(IERC20 erc20) external {
         require(main.assetRegistry().isRegistered(erc20), "erc20 unregistered");
         erc20.approve(address(main.rToken()), type(uint256).max);
->>>>>>> af947e17
     }
 
     /// Manage backing funds: maintain the overall backing policy
