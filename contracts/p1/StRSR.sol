--- conflicted
+++ resolved
@@ -136,14 +136,9 @@
 
     // {qRSR} How much reward RSR was held the last time rewards were paid out
     uint256 internal rsrRewardsAtLastPayout;
-<<<<<<< HEAD
-    // {seconds} The last time for which rewards were paid out
-    uint48 internal payoutLastPaid;
-=======
-
-    // {seconds} The last time rewards were paid out
+
+    // {seconds} The last time when rewards were paid out
     uint48 public payoutLastPaid;
->>>>>>> ecd578b6
 
     // ======================
 
