--- conflicted
+++ resolved
@@ -248,11 +248,7 @@
         _burn(account, stakeAmount);
 
         // newStakeRSR: {qRSR} = D18 * {qStRSR} / D18{qStRSR/qRSR}
-<<<<<<< HEAD
-        uint256 newStakeRSR = (FIX_ONE_256 * totalStakes) / stakeRate; // TODO: ceil-div
-=======
         uint256 newStakeRSR = (FIX_ONE_256 * totalStakes + (stakeRate - 1)) / stakeRate;
->>>>>>> 23fd281b
         uint256 rsrAmount = stakeRSR - newStakeRSR;
         stakeRSR = newStakeRSR;
 
