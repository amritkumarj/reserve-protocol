// SPDX-License-Identifier: BlueOak-1.0.0
pragma solidity 0.8.9;

import "@openzeppelin/contracts-upgradeable/token/ERC20/utils/SafeERC20Upgradeable.sol";
import "@openzeppelin/contracts-upgradeable/security/ReentrancyGuardUpgradeable.sol";
import "@openzeppelin/contracts/utils/structs/EnumerableSet.sol";
import "@openzeppelin/contracts/proxy/Clones.sol";
import "contracts/interfaces/IBroker.sol";
import "contracts/interfaces/IMain.sol";
import "contracts/interfaces/ITrade.sol";
import "contracts/p1/mixins/Component.sol";
import "contracts/plugins/trading/GnosisTrade.sol";

/// A simple core contract that deploys disposable trading contracts for Traders
contract BrokerP1 is ReentrancyGuardUpgradeable, ComponentP1, IBroker {
    using EnumerableSet for EnumerableSet.AddressSet;
    using SafeERC20Upgradeable for IERC20Upgradeable;
    using Clones for address;

    ITrade public tradeImplementation;

    IGnosis public gnosis;

    uint32 public auctionLength; // {s} the length of an auction

    bool public disabled;

    mapping(address => bool) private trades;

    function init(
        IMain main_,
        IGnosis gnosis_,
        ITrade tradeImplementation_,
        uint32 auctionLength_
    ) external initializer {
        __Component_init(main_);
        gnosis = gnosis_;
        tradeImplementation = tradeImplementation_;
        auctionLength = auctionLength_;
    }

    /// Handle a trade request by deploying a customized disposable trading contract
    /// @dev Requires setting an allowance in advance
<<<<<<< HEAD
    /// @custom:interaction
=======
    /// @custom:protected
>>>>>>> aeba201f
    function openTrade(TradeRequest memory req) external notPaused returns (ITrade) {
        require(!disabled, "broker disabled");

        address caller = _msgSender();
        require(
            caller == address(main.backingManager()) ||
                caller == address(main.rsrTrader()) ||
                caller == address(main.rTokenTrader()),
            "only traders"
        );

        // In the future we'll have more sophisticated choice logic here, probably by trade size
        GnosisTrade trade = GnosisTrade(address(tradeImplementation).clone());
        trades[address(trade)] = true;
        IERC20Upgradeable(address(req.sell.erc20())).safeTransferFrom(
            caller,
            address(trade),
            req.sellAmount
        );
        trade.init(this, caller, gnosis, auctionLength, req);
        return trade;
    }

    /// Disable the broker until re-enabled by governance
    /// @custom:protected
    function reportViolation() external notPaused {
        require(trades[_msgSender()], "unrecognized trade contract");
        emit DisabledSet(disabled, true);
        disabled = true;
    }

    // === Setters ===

    /// @custom:governance
    function setAuctionLength(uint32 newAuctionLength) external governance {
        emit AuctionLengthSet(auctionLength, newAuctionLength);
        auctionLength = newAuctionLength;
    }

    /// @custom:governance
    function setDisabled(bool disabled_) external governance {
        emit DisabledSet(disabled, disabled_);
        disabled = disabled_;
    }
}<|MERGE_RESOLUTION|>--- conflicted
+++ resolved
@@ -41,11 +41,7 @@
 
     /// Handle a trade request by deploying a customized disposable trading contract
     /// @dev Requires setting an allowance in advance
-<<<<<<< HEAD
     /// @custom:interaction
-=======
-    /// @custom:protected
->>>>>>> aeba201f
     function openTrade(TradeRequest memory req) external notPaused returns (ITrade) {
         require(!disabled, "broker disabled");
 
