// SPDX-License-Identifier: BlueOak-1.0.0
pragma solidity 0.8.9;

import "@openzeppelin/contracts/utils/structs/EnumerableSet.sol";
import "@openzeppelin/contracts/token/ERC20/extensions/IERC20Metadata.sol";
import "@openzeppelin/contracts/token/ERC20/utils/SafeERC20.sol";
import "contracts/plugins/trading/GnosisTrade.sol";
import "contracts/interfaces/IBroker.sol";
import "contracts/interfaces/IMain.sol";
import "contracts/interfaces/ITrade.sol";
import "contracts/p0/mixins/Component.sol";

/// A simple core contract that deploys disposable trading contracts for Traders
contract BrokerP0 is ComponentP0, IBroker {
    using EnumerableSet for EnumerableSet.AddressSet;
    using SafeERC20 for IERC20Metadata;

    IGnosis public gnosis;

    mapping(address => bool) private trades;

    uint32 public auctionLength; // {s} the length of an auction

    bool public disabled;

    function init(
        IMain main_,
        IGnosis gnosis_,
<<<<<<< HEAD
        // solhint-disable-next-line no-unused-vars
=======
>>>>>>> 8b28ba33
        ITrade, // Added for Interface compatibility with P1
        uint32 auctionLength_
    ) public initializer {
        __Component_init(main_);
        gnosis = gnosis_;
        auctionLength = auctionLength_;
    }

    /// Handle a trade request by deploying a customized disposable trading contract
    /// @dev Requires setting an allowance in advance
    function openTrade(TradeRequest memory req) external returns (ITrade) {
        require(!disabled, "broker disabled");
        require(
            _msgSender() == address(main.backingManager()) ||
                _msgSender() == address(main.rsrTrader()) ||
                _msgSender() == address(main.rTokenTrader()),
            "only traders"
        );

        // In the future we'll have more sophisticated choice logic here, probably by trade size
        GnosisTrade trade = new GnosisTrade();
        trades[address(trade)] = true;
        req.sell.erc20().safeTransferFrom(_msgSender(), address(trade), req.sellAmount);
        trade.init(this, _msgSender(), gnosis, auctionLength, req);
        return trade;
    }

    /// Disable the broker until re-enabled by governance
    function reportViolation() external {
        require(trades[_msgSender()], "unrecognized trade contract");
        emit DisabledSet(disabled, true);
        disabled = true;
    }

    // === Setters ===

    function setAuctionLength(uint32 newAuctionLength) external onlyOwner {
        emit AuctionLengthSet(auctionLength, newAuctionLength);
        auctionLength = newAuctionLength;
    }

    function setDisabled(bool disabled_) external onlyOwner {
        emit DisabledSet(disabled, disabled_);
        disabled = disabled_;
    }
}<|MERGE_RESOLUTION|>--- conflicted
+++ resolved
@@ -26,10 +26,6 @@
     function init(
         IMain main_,
         IGnosis gnosis_,
-<<<<<<< HEAD
-        // solhint-disable-next-line no-unused-vars
-=======
->>>>>>> 8b28ba33
         ITrade, // Added for Interface compatibility with P1
         uint32 auctionLength_
     ) public initializer {
