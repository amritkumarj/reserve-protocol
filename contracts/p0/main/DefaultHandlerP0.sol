--- conflicted
+++ resolved
@@ -59,7 +59,6 @@
         }
         _depegged = softDefaulting;
 
-<<<<<<< HEAD
         if (softDefaulting.length == 0) {
             _setMood(fullyCapitalized() ? Mood.CALM : Mood.TRADING);
         } else if (!_vaultIsOnlyApprovedCollateral(vault())) {
@@ -67,18 +66,6 @@
             _setMood(Mood.TRADING);
         } else {
             _setMood(Mood.DOUBT);
-=======
-        Mood mood = Mood.DOUBT;
-        bool vaultIsGood = _vaultIsOnlyApprovedCollateral(vault);
-        if (vaultIsGood && softDefaulting.length == 0) {
-            mood = fullyCapitalized() ? Mood.CALM : Mood.TRADING;
-        } else if (!vaultIsGood) {
-            IVault nextVault = _selectNextVault();
-            if (address(nextVault) != address(0)) {
-                _switchVault(nextVault);
-                mood = Mood.TRADING;
-            }
->>>>>>> b3aa8599
         }
         _setMood(mood);
     }
@@ -157,13 +144,8 @@
     }
 
     /// @return Whether a vault consists only of approved collateral
-<<<<<<< HEAD
     function _vaultIsOnlyApprovedCollateral(IVault vault_) private view returns (bool) {
         for (uint256 i = 0; i < vault_.size(); i++) {
-=======
-    function _vaultIsOnlyApprovedCollateral(IVault vault) internal view returns (bool) {
-        for (uint256 i = 0; i < vault.size(); i++) {
->>>>>>> b3aa8599
             bool found = false;
             for (uint256 j = 0; j < _approvedCollateral.length(); j++) {
                 if (address(vault_.collateralAt(i)) == _approvedCollateral.at(j)) {
