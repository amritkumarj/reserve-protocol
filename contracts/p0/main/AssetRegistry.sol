--- conflicted
+++ resolved
@@ -52,15 +52,9 @@
     }
 
     /// Return the Collateral modelling this ERC20, or revert
-<<<<<<< HEAD
     function toColl(IERC20Metadata erc20) external view override returns (ICollateral) {
-        require(erc20s.contains(address(erc20)), "erc20 unrecognized");
-        require(assets[erc20] != IAsset(address(0)), "asset unregistered");
-=======
-    function toColl(IERC20Metadata erc20) public view override returns (ICollateral) {
         require(erc20s.contains(address(erc20)), "erc20 unregistered");
         assert(assets[erc20] != IAsset(address(0)));
->>>>>>> 68336a4c
         require(assets[erc20].isCollateral(), "erc20 is not collateral");
         return ICollateral(address(assets[erc20]));
     }
