pragma solidity 0.8.9;
// SPDX-License-Identifier: BlueOak-1.0.0

import "@openzeppelin/contracts/token/ERC20/utils/SafeERC20.sol";
import "@openzeppelin/contracts/token/ERC20/IERC20.sol";
import "contracts/p0/main/SettingsHandlerP0.sol";
import "contracts/p0/main/MoodyP0.sol";
import "contracts/p0/main/VaultHandlerP0.sol";
import "contracts/p0/interfaces/IMain.sol";
import "contracts/p0/main/Mixin.sol";
import "contracts/Pausable.sol";
import "./MoodyP0.sol";
import "./SettingsHandlerP0.sol";
import "./VaultHandlerP0.sol";
import "./DefaultHandlerP0.sol";

/**
 * @title RTokenIssuer
 * @notice Handles issuance and redemption of RToken.
 */
contract RTokenIssuerP0 is
    Pausable,
    Mixin,
    MoodyP0,
    SettingsHandlerP0,
    VaultHandlerP0,
    DefaultHandlerP0,
    IRTokenIssuer
{
    using SafeERC20 for IERC20;
    using SafeERC20 for IRToken;
    using FixLib for Fix;

    /// Tracks data for an issuance
    /// @param vault The vault the issuance is against
    /// @param amount {qTok} The quantity of RToken the issuance is for
    /// @param amtBUs {qBU} The number of BUs that corresponded to `amount` at time of issuance
    /// @param deposits {qTok} The collateral token quantities that were used to pay for the issuance
    /// @param issuer The account issuing RToken
    /// @param blockAvailableAt {blockNumber} The block number at which the issuance can complete
    /// @param processed false when the issuance is still vesting
    struct SlowIssuance {
        IVault vault;
        uint256 amount; // {qTok}
        uint256 amtBUs; // {qBU}
        uint256[] deposits; // {qTok}, same index as vault basket assets
        address issuer;
        uint256 blockAvailableAt; // {blockNumber}
        bool processed;
    }

    // Slow Issuance
    SlowIssuance[] public issuances;

    /// This modifier runs before every function including redemption, so it should be very safe.
    modifier always() {
        revenueFurnace().doMelt();

        // TODO: Move into DefaultHandler
        ICollateral[] memory hardDefaulting = _checkForHardDefault();
        for (uint256 i = 0; i < hardDefaulting.length; i++) {
            _unapproveCollateral(hardDefaulting[i]);
        }

        Mood mood = mood();
        if (!_vaultIsOnlyApprovedCollateral(vault)) {
            mood = Mood.DOUBT;
            IVault nextVault = _selectNextVault();
            if (address(nextVault) != address(0)) {
                _switchVault(nextVault);
                mood = Mood.TRADING;
            }
        }
        _setMood(mood);

        if (!paused) {
            _processSlowIssuance();
        }
        _;
    }

    function init(ConstructorArgs calldata args)
        public
        virtual
        override(Mixin, SettingsHandlerP0, VaultHandlerP0, DefaultHandlerP0)
    {
        super.init(args);
    }

    /// Collects revenue by expanding RToken supply and claiming COMP/AAVE rewards
    function poke() public virtual override(Mixin, DefaultHandlerP0) notPaused always {
        super.poke();
    }

    function beforeUpdate()
        public
        virtual
        override(Mixin, SettingsHandlerP0, VaultHandlerP0, DefaultHandlerP0)
    {
        super.beforeUpdate();
    }

    /// Begin a time-delayed issuance of RToken for basket collateral
    /// @param amount {qTok} The quantity of RToken to issue
    function issue(uint256 amount) public override notPaused always {
        require(amount > 0, "Cannot issue zero");
        require(mood() != Mood.DOUBT, "in doubt, cannot issue");

        uint256 amtBUs = toBUs(amount);

        // During SlowIssuance, RTokens are minted and held by Main until vesting completes
        SlowIssuance memory iss = SlowIssuance({
            vault: vault(),
            amount: amount,
            amtBUs: amtBUs,
            deposits: vault().tokenAmounts(amtBUs),
            issuer: _msgSender(),
            blockAvailableAt: _nextIssuanceBlockAvailable(amount),
            processed: false
        });
        issuances.push(iss);

        for (uint256 i = 0; i < iss.vault.size(); i++) {
            IERC20(iss.vault.collateralAt(i).erc20()).safeTransferFrom(
                iss.issuer,
                address(this),
                iss.deposits[i]
            );
            IERC20(iss.vault.collateralAt(i).erc20()).safeApprove(
                address(iss.vault),
                iss.deposits[i]
            );
        }

        iss.vault.issue(address(this), iss.amtBUs);
        rToken().mint(address(rToken()), amount);
        emit IssuanceStarted(issuances.length - 1, iss.issuer, iss.amount, iss.blockAvailableAt);
    }

    /// Redeem RToken for basket collateral
    /// @param amount {qTok} The quantity {qRToken} of RToken to redeem
    function redeem(uint256 amount) public override always {
        require(amount > 0, "Cannot redeem zero");

        rToken().burn(_msgSender(), amount);
        _crackOldVaults(_msgSender(), toBUs(amount));
        emit Redemption(_msgSender(), amount);
    }

    /// @return The token quantities required to issue `amount` RToken.
    function quote(uint256 amount) public view override returns (uint256[] memory) {
        return vault().tokenAmounts(toBUs(amount));
    }

    /// @return How many RToken `account` can issue given current holdings
    function maxIssuable(address account) external view override returns (uint256) {
        return fromBUs(vault().maxIssuable(account));
    }

    /// @return erc20s The addresses of the ERC20s backing the RToken
    function backingTokens() public view override returns (address[] memory erc20s) {
        erc20s = new address[](vault().size());
        for (uint256 i = 0; i < vault().size(); i++) {
            erc20s[i] = address(vault().collateralAt(i).erc20());
        }
    }

    // Returns the future block number at which an issuance for *amount* now can complete
    function _nextIssuanceBlockAvailable(uint256 amount) private view returns (uint256) {
        uint256 perBlock = Math.max(
            10_000 * 10**rTokenAsset().decimals(), // lower-bound: 10k whole RToken per block
            toFix(rTokenAsset().erc20().totalSupply()).mul(issuanceRate()).toUint()
        ); // {RToken/block}
        uint256 blockStart = issuances.length == 0
            ? block.number
            : issuances[issuances.length - 1].blockAvailableAt;
        return Math.max(blockStart, block.number) + Math.ceilDiv(amount, perBlock);
    }

    // Processes all slow issuances that have fully vested, or undoes them if the vault has been changed.
    function _processSlowIssuance() internal {
        for (uint256 i = 0; i < issuances.length; i++) {
<<<<<<< HEAD
            if (!issuances[i].processed && issuances[i].vault != vault()) {
=======
            if (!issuances[i].processed && (issuances[i].vault != vault || mood() == Mood.DOUBT)) {
>>>>>>> b3aa8599
                rToken().burn(address(rToken()), issuances[i].amount);
                issuances[i].vault.redeem(issuances[i].issuer, issuances[i].amtBUs);
                issuances[i].processed = true;
                emit IssuanceCanceled(i);
            } else if (!issuances[i].processed && issuances[i].blockAvailableAt <= block.number) {
                rToken().withdrawTo(issuances[i].issuer, issuances[i].amount);
                issuances[i].processed = true;
                emit IssuanceCompleted(i);
            }
        }
    }
}<|MERGE_RESOLUTION|>--- conflicted
+++ resolved
@@ -180,11 +180,7 @@
     // Processes all slow issuances that have fully vested, or undoes them if the vault has been changed.
     function _processSlowIssuance() internal {
         for (uint256 i = 0; i < issuances.length; i++) {
-<<<<<<< HEAD
-            if (!issuances[i].processed && issuances[i].vault != vault()) {
-=======
             if (!issuances[i].processed && (issuances[i].vault != vault || mood() == Mood.DOUBT)) {
->>>>>>> b3aa8599
                 rToken().burn(address(rToken()), issuances[i].amount);
                 issuances[i].vault.redeem(issuances[i].issuer, issuances[i].amtBUs);
                 issuances[i].processed = true;
