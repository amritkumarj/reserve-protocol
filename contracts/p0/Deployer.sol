--- conflicted
+++ resolved
@@ -88,15 +88,11 @@
                 )
             );
             deployments.push(main);
-<<<<<<< HEAD
 
             RTokenAssetP0 rTokenAsset = new RTokenAssetP0(address(rToken), main);
             main.setRTokenAsset(rTokenAsset);
 
-            rToken.setMain(address(main));
-=======
             rToken.setMain(main);
->>>>>>> 4b1d1ce2
             Ownable(address(rToken)).transferOwnership(owner);
         }
 
