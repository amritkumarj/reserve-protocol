// SPDX-License-Identifier: BlueOak-1.0.0
pragma solidity 0.8.9;

import "@openzeppelin/contracts/token/ERC20/extensions/IERC20Metadata.sol";
import "@openzeppelin/contracts/access/Ownable.sol";
import "contracts/p0/adapters/AaveClaimAdapter.sol";
import "contracts/p0/adapters/CompoundClaimAdapter.sol";
import "contracts/p0/assets/AavePricedAsset.sol";
import "contracts/p0/assets/CompoundPricedAsset.sol";
import "contracts/p0/assets/RTokenAsset.sol";
import "contracts/p0/assets/abstract/AaveOracleMixin.sol";
import "contracts/p0/assets/abstract/CompoundOracleMixin.sol";
import "contracts/p0/interfaces/IAsset.sol";
import "contracts/p0/interfaces/IClaimAdapter.sol";
import "contracts/p0/interfaces/IDeployer.sol";
import "contracts/p0/interfaces/IFurnace.sol";
import "contracts/p0/interfaces/IMain.sol";
import "contracts/p0/interfaces/IMarket.sol";
import "contracts/p0/assets/RTokenAsset.sol";
import "contracts/p0/ExplorerFacade.sol";
import "contracts/p0/Furnace.sol";
import "contracts/p0/Main.sol";
import "contracts/p0/RToken.sol";
import "contracts/p0/StRSR.sol";
import "contracts/IExplorerFacade.sol";
import "contracts/libraries/CommonErrors.sol";

/**
 * @title DeployerP0
 * @notice The deployer for the entire system.
 */
contract DeployerP0 is IDeployer {
    IERC20Metadata public immutable rsr;
    IERC20Metadata public immutable comp;
    IERC20Metadata public immutable aave;
    IMarket public immutable market;
    IComptroller public immutable comptroller;
    IAaveLendingPool public immutable aaveLendingPool;

    IClaimAdapter public immutable compoundClaimer;
    IClaimAdapter public immutable aaveClaimer;

    IMain[] public deployments;

    constructor(
        IERC20Metadata rsr_,
        IERC20Metadata comp_,
        IERC20Metadata aave_,
        IMarket market_,
        IComptroller comptroller_,
        IAaveLendingPool aaveLendingPool_
    ) {
        rsr = rsr_;
        comp = comp_;
        aave = aave_;
        market = market_;
        comptroller = comptroller_;
        aaveLendingPool = aaveLendingPool_;
        compoundClaimer = new CompoundClaimAdapterP0(comptroller_, address(comp_));
        aaveClaimer = new AaveClaimAdapterP0(address(aave_));
    }

    /// Deploys an instance of the entire system
    /// @param name The name of the RToken to deploy
    /// @param symbol The symbol of the RToken to deploy
    /// @param owner The address that should own the entire system, hopefully a governance contract
    /// @param config Governance params
    /// @param dist The revenue shares distribution
    /// @return The address of the newly deployed Main instance.
    function deploy(
        string memory name,
        string memory symbol,
        address owner,
        Config memory config,
        RevenueShare memory dist
    ) external override returns (address) {
        IMain main = deployMain();
        deployments.push(main);

<<<<<<< HEAD
        {
            IRToken rToken = deployRToken(main, name, symbol, owner);
            IFurnace revenueFurnace = deployRevenueFurnace(rToken, config.rewardPeriod);
            Ownable(address(revenueFurnace)).transferOwnership(owner);

            IClaimAdapter[] memory claimAdapters = new IClaimAdapter[](2);
            claimAdapters[0] = compoundClaimer;
            claimAdapters[1] = aaveClaimer;

            ctorArgs = ConstructorArgs(config, dist, revenueFurnace, market, claimAdapters);

            RTokenAssetP0 rTokenAsset = new RTokenAssetP0(rToken, main);
            main.setRTokenAsset(rTokenAsset);
            main.activateAsset(rTokenAsset);
        }

        {
            AssetP0 rsrAsset = new AavePricedAssetP0(rsr, comptroller, aaveLendingPool);
            AssetP0 aaveAsset = new AavePricedAssetP0(aave, comptroller, aaveLendingPool);
            AssetP0 compAsset = new CompoundPricedAssetP0(comp, comptroller);

            main.setRSRAsset(rsrAsset);
            main.activateAsset(rsrAsset);
            main.activateAsset(aaveAsset);
            main.activateAsset(compAsset);
        }

        {
            IStRSR stRSR = deployStRSR(
                main,
                string(abi.encodePacked("st", symbol, "RSR Token")),
                string(abi.encodePacked("st", symbol, "RSR")),
                owner
            );
            main.setStRSR(stRSR);
        }

=======
        // Prepare ConstructorArgs
        ConstructorArgs memory ctorArgs;
        ctorArgs.config = config;
        ctorArgs.dist = dist;
        ctorArgs.market = market;
        ctorArgs.rsr = rsr;
        ctorArgs.stRSR = deployStRSR(
            main,
            string(abi.encodePacked("st", symbol, "RSR Token")),
            string(abi.encodePacked("st", symbol, "RSR")),
            owner
        );
        ctorArgs.rToken = deployRToken(main, name, symbol, owner);
        ctorArgs.furnace = deployRevenueFurnace(ctorArgs.rToken, config.rewardPeriod);
        Ownable(address(ctorArgs.furnace)).transferOwnership(owner);
        ctorArgs.claimAdapters = new IClaimAdapter[](2);
        ctorArgs.claimAdapters[0] = compoundClaimer;
        ctorArgs.claimAdapters[1] = aaveClaimer;
        ctorArgs.assets = new IAsset[](4);
        ctorArgs.assets[0] = new RTokenAssetP0(ctorArgs.rToken, main);
        ctorArgs.assets[1] = new AavePricedAssetP0(rsr, comptroller, aaveLendingPool);
        ctorArgs.assets[2] = new AavePricedAssetP0(aave, comptroller, aaveLendingPool);
        ctorArgs.assets[3] = new CompoundPricedAssetP0(comp, comptroller);

        // Init
>>>>>>> aa4d29fe
        main.init(ctorArgs);

        // Roles
        main.setPauser(owner);
        Ownable(address(main)).transferOwnership(owner);

        // Facade
        IExplorerFacade facade = new ExplorerFacadeP0(address(main));
        emit RTokenCreated(main, ctorArgs.rToken, ctorArgs.stRSR, facade, owner);
        return (address(main));
    }

    // =================================================================
    /// @dev Helpers used for testing to inject msg.sender and implement contract invariant checks

    function deployMain() internal virtual returns (IMain) {
        return new MainP0();
    }

    function deployRToken(
        IMain main,
        string memory name,
        string memory symbol,
        address owner
    ) internal virtual returns (IRToken) {
        return new RTokenP0(main, name, symbol, owner);
    }

    function deployRevenueFurnace(IRToken rToken, uint256 batchDuration)
        internal
        virtual
        returns (IFurnace)
    {
        return new FurnaceP0(rToken, batchDuration);
    }

    function deployStRSR(
        IMain main,
        string memory name,
        string memory symbol,
        address owner
    ) internal virtual returns (IStRSR) {
        return new StRSRP0(main, name, symbol, owner);
    }
}<|MERGE_RESOLUTION|>--- conflicted
+++ resolved
@@ -77,45 +77,6 @@
         IMain main = deployMain();
         deployments.push(main);
 
-<<<<<<< HEAD
-        {
-            IRToken rToken = deployRToken(main, name, symbol, owner);
-            IFurnace revenueFurnace = deployRevenueFurnace(rToken, config.rewardPeriod);
-            Ownable(address(revenueFurnace)).transferOwnership(owner);
-
-            IClaimAdapter[] memory claimAdapters = new IClaimAdapter[](2);
-            claimAdapters[0] = compoundClaimer;
-            claimAdapters[1] = aaveClaimer;
-
-            ctorArgs = ConstructorArgs(config, dist, revenueFurnace, market, claimAdapters);
-
-            RTokenAssetP0 rTokenAsset = new RTokenAssetP0(rToken, main);
-            main.setRTokenAsset(rTokenAsset);
-            main.activateAsset(rTokenAsset);
-        }
-
-        {
-            AssetP0 rsrAsset = new AavePricedAssetP0(rsr, comptroller, aaveLendingPool);
-            AssetP0 aaveAsset = new AavePricedAssetP0(aave, comptroller, aaveLendingPool);
-            AssetP0 compAsset = new CompoundPricedAssetP0(comp, comptroller);
-
-            main.setRSRAsset(rsrAsset);
-            main.activateAsset(rsrAsset);
-            main.activateAsset(aaveAsset);
-            main.activateAsset(compAsset);
-        }
-
-        {
-            IStRSR stRSR = deployStRSR(
-                main,
-                string(abi.encodePacked("st", symbol, "RSR Token")),
-                string(abi.encodePacked("st", symbol, "RSR")),
-                owner
-            );
-            main.setStRSR(stRSR);
-        }
-
-=======
         // Prepare ConstructorArgs
         ConstructorArgs memory ctorArgs;
         ctorArgs.config = config;
@@ -141,7 +102,6 @@
         ctorArgs.assets[3] = new CompoundPricedAssetP0(comp, comptroller);
 
         // Init
->>>>>>> aa4d29fe
         main.init(ctorArgs);
 
         // Roles
