--- conflicted
+++ resolved
@@ -353,7 +353,23 @@
         return true;
     }
 
-<<<<<<< HEAD
+    function increaseAllowance(address spender, uint256 addedValue) external returns (bool) {
+        address owner_ = _msgSender();
+        _approve(owner_, spender, allowances[owner_][spender] + addedValue);
+        return true;
+    }
+
+    function decreaseAllowance(address spender, uint256 subtractedValue) external returns (bool) {
+        address owner_ = _msgSender();
+        uint256 currentAllowance = allowances[owner_][spender];
+        require(currentAllowance >= subtractedValue, "ERC20: decreased allowance below zero");
+        unchecked {
+            _approve(owner_, spender, currentAllowance - subtractedValue);
+        }
+
+        return true;
+    }
+
     function _approve(
         address owner_,
         address spender,
@@ -365,26 +381,6 @@
         allowances[owner_][spender] = amount;
 
         emit Approval(owner_, spender, amount);
-    }
-
-    function increaseAllowance(address spender, uint256 addedValue) public returns (bool) {
-=======
-    function increaseAllowance(address spender, uint256 addedValue) external returns (bool) {
->>>>>>> f5b51360
-        address owner_ = _msgSender();
-        _approve(owner_, spender, allowances[owner_][spender] + addedValue);
-        return true;
-    }
-
-    function decreaseAllowance(address spender, uint256 subtractedValue) external returns (bool) {
-        address owner_ = _msgSender();
-        uint256 currentAllowance = allowances[owner_][spender];
-        require(currentAllowance >= subtractedValue, "ERC20: decreased allowance below zero");
-        unchecked {
-            _approve(owner_, spender, currentAllowance - subtractedValue);
-        }
-
-        return true;
     }
 
     function _spendAllowance(
