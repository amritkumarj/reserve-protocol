// SPDX-License-Identifier: BlueOak-1.0.0
pragma solidity 0.8.9;

import "@openzeppelin/contracts/token/ERC20/IERC20.sol";
import "contracts/interfaces/IAsset.sol";
import "contracts/interfaces/IAssetRegistry.sol";
import "contracts/interfaces/IFacade.sol";
import "contracts/interfaces/IRToken.sol";
import "contracts/interfaces/IMain.sol";
import "contracts/p0/Main.sol";
import "contracts/libraries/Fixed.sol";

/**
 * @title FacadeP0
 * @notice A UX-friendly layer for non-governance protocol interactions
 *
 * @dev
 * - @custom:bundle-action - Bundle multiple transactions to make sure they run on the same block
 * - @custom:static-call - Use ethers callStatic() in order to get result after update
 * - @custom:view - Just expose a abstraction layer for getting protocol view data
 */
contract FacadeP0 is IFacade {
    using FixLib for int192;

    MainP0 public main;

    constructor(address main_) {
        main = MainP0(main_);
    }

    /// Prompt all traders to run auctions
    /// @custom:bundle-action
    function runAuctionsForAllTraders() external {
        main.backingManager().manageFunds();
        main.rsrTrader().manageFunds();
        main.rTokenTrader().manageFunds();
    }

    /// Prompt all traders and the RToken itself to claim rewards and sweep to BackingManager
    /// @custom:bundle-action
    function claimRewards() external {
        main.backingManager().claimAndSweepRewards();
        main.rsrTrader().claimAndSweepRewards();
        main.rTokenTrader().claimAndSweepRewards();
        main.rToken().claimAndSweepRewards();
    }

    /// @return How many RToken `account` can issue given current holdings
    /// @custom:static-call
    function maxIssuable(address account) external returns (uint256) {
        main.poke();
        return main.rToken().maxIssuable(account);
    }

    /// @return tokens Array of all known ERC20 asset addreses.
    /// @return amounts {qTok} Array of balance that the protocol holds of this current asset
    /// @custom:static-call
    function currentAssets() external returns (address[] memory tokens, uint256[] memory amounts) {
        main.poke();
        IAssetRegistry reg = main.assetRegistry();
        IERC20[] memory erc20s = reg.erc20s();

        tokens = new address[](erc20s.length);
        amounts = new uint256[](erc20s.length);

        for (uint256 i = 0; i < erc20s.length; i++) {
            tokens[i] = address(erc20s[i]);
            amounts[i] = erc20s[i].balanceOf(address(main.backingManager()));
        }
    }

<<<<<<< HEAD
    /// @return The exchange rate between StRSR and RSR as a Fix
    /// @custom:static-call
    function stRSRExchangeRate() external returns (Fix) {
=======
    /// `staticCall`
    function stRSRExchangeRate() external returns (int192) {
>>>>>>> 014578b6
        main.poke();
        return main.stRSR().exchangeRate();
    }

<<<<<<< HEAD
    /// @return total {UoA} An estimate of the total value of all assets held at BackingManager
    /// @custom:static-call
    function totalAssetValue() external returns (Fix total) {
=======
    /// `staticCall`
    /// @return total {UoA} An estimate of the total value of all assets held
    function totalAssetValue() external returns (int192 total) {
>>>>>>> 014578b6
        main.poke();
        IAssetRegistry reg = main.assetRegistry();
        address backingManager = address(main.backingManager());

        IERC20[] memory erc20s = reg.erc20s();
        for (uint256 i = 0; i < erc20s.length; i++) {
            IAsset asset = reg.toAsset(erc20s[i]);
            // Exclude collateral that has defaulted
            if (
                !asset.isCollateral() || reg.toColl(erc20s[i]).status() != CollateralStatus.DISABLED
            ) {
                total = total.plus(asset.bal(backingManager).mul(asset.price()));
            }
        }
    }

    /// @return tokens The addresses of the ERC20s backing the RToken
    /// @custom:view
    function basketTokens() external view returns (address[] memory tokens) {
        (tokens, ) = main.basketHandler().quote(FIX_ONE, RoundingApproach.ROUND);
    }
}<|MERGE_RESOLUTION|>--- conflicted
+++ resolved
@@ -69,27 +69,16 @@
         }
     }
 
-<<<<<<< HEAD
     /// @return The exchange rate between StRSR and RSR as a Fix
     /// @custom:static-call
-    function stRSRExchangeRate() external returns (Fix) {
-=======
-    /// `staticCall`
     function stRSRExchangeRate() external returns (int192) {
->>>>>>> 014578b6
         main.poke();
         return main.stRSR().exchangeRate();
     }
 
-<<<<<<< HEAD
     /// @return total {UoA} An estimate of the total value of all assets held at BackingManager
     /// @custom:static-call
-    function totalAssetValue() external returns (Fix total) {
-=======
-    /// `staticCall`
-    /// @return total {UoA} An estimate of the total value of all assets held
     function totalAssetValue() external returns (int192 total) {
->>>>>>> 014578b6
         main.poke();
         IAssetRegistry reg = main.assetRegistry();
         address backingManager = address(main.backingManager());
