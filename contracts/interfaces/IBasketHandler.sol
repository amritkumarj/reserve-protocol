--- conflicted
+++ resolved
@@ -31,12 +31,8 @@
     /// Set the prime basket
     /// @param erc20s The collateral tokens for the new prime basket
     /// @param targetAmts The target amounts (in) {target/BU} for the new prime basket
-<<<<<<< HEAD
     /// @custom:governance
-    function setPrimeBasket(IERC20[] memory erc20s, Fix[] memory targetAmts) external;
-=======
     function setPrimeBasket(IERC20[] memory erc20s, int192[] memory targetAmts) external;
->>>>>>> 014578b6
 
     /// Set the backup configuration for a given target
     /// @param targetName The name of the target as a bytes32
@@ -63,34 +59,22 @@
     /// @return status The worst CollateralStatus of all collateral in the basket
     function status() external view returns (CollateralStatus status);
 
-<<<<<<< HEAD
     /// @return {tok/BU} The whole token quantity of token in the reference basket
-    function quantity(IERC20 erc20) external view returns (Fix);
+    function quantity(IERC20 erc20) external view returns (int192);
 
     /// @param amount {BU}
     /// @return erc20s The addresses of the ERC20 tokens in the reference basket
     /// @return quantities {qTok} The quantity of each ERC20 token to issue `amount` baskets
-    function quote(Fix amount, RoundingApproach rounding)
-=======
-    function quantity(IERC20 erc20) external view returns (int192);
-
     function quote(int192 amount, RoundingApproach rounding)
->>>>>>> 014578b6
         external
         view
         returns (address[] memory erc20s, uint256[] memory quantities);
 
-<<<<<<< HEAD
     /// @return baskets {BU} The quantity of complete baskets at an address. A balance for BUs
-    function basketsHeldBy(address account) external view returns (Fix baskets);
+    function basketsHeldBy(address account) external view returns (int192 baskets);
 
     /// @return p {UoA/BU} The protocol's best guess at what a BU would be priced at in UoA
-    function price() external view returns (Fix p);
-=======
-    function basketsHeldBy(address account) external view returns (int192 baskets);
-
-    function price() external view returns (int192 price);
->>>>>>> 014578b6
+    function price() external view returns (int192 p);
 
     /// @return nonce The basket nonce, a monotonically increasing unique identifier
     /// @return timestamp The timestamp at which the basket was last set
