// SPDX-License-Identifier: BlueOak-1.0.0
pragma solidity 0.8.9;

import "@openzeppelin/contracts/token/ERC20/IERC20.sol";
import "contracts/libraries/Fixed.sol";
import "./IAsset.sol";
import "./IComponent.sol";

/**
 * @title IBasketHandler
 * @notice The BasketHandler aims to maintain a reference basket of constant target unit amounts.
 * When a collateral token defaults, a new reference basket of equal target units is set.
 * When _all_ collateral tokens default for a target unit, only then is the basket allowed to fall
 *   in terms of target unit amounts. The basket is considered defaulted in this case.
 */
interface IBasketHandler is IComponent {
    /// Emitted when the prime basket is set
    /// @param erc20s The collateral tokens for the prime basket
    /// @param targetAmts {target/BU} A list of quantities of target unit per basket unit
    /// @param targetNames Each collateral token's targetName
    event PrimeBasketSet(IERC20[] erc20s, uint192[] targetAmts, bytes32[] targetNames);

    /// Emitted when the reference basket is set
    /// @param erc20s The list of collateral tokens in the reference basket
    /// @param refAmts {ref/BU} The reference amounts of the basket collateral tokens
    /// @param disabled True when the list of erc20s + refAmts may not be correct
    event BasketSet(IERC20[] erc20s, uint192[] refAmts, bool disabled);

    /// Emitted when a backup config is set for a target unit
    /// @param targetName The name of the target unit as a bytes32
    /// @param max The max number to use from `erc20s`
    /// @param erc20s The set of backup collateral tokens
    event BackupConfigSet(bytes32 indexed targetName, uint256 indexed max, IERC20[] erc20s);

    // Initialization
    function init(IMain main_) external;

    /// Set the prime basket
    /// @param erc20s The collateral tokens for the new prime basket
    /// @param targetAmts The target amounts (in) {target/BU} for the new prime basket
    ///                   required range: 1e9 values; absolute range irrelevant.
    /// @custom:governance
    function setPrimeBasket(IERC20[] memory erc20s, uint192[] memory targetAmts) external;

    /// Set the backup configuration for a given target
    /// @param targetName The name of the target as a bytes32
    /// @param max The maximum number of collateral tokens to use from this target
    ///            Required range: 1-255
    /// @param erc20s A list of ordered backup collateral tokens
    /// @custom:governance
    function setBackupConfig(
        bytes32 targetName,
        uint256 max,
        IERC20[] calldata erc20s
    ) external;

    /// Default the basket in order to schedule a basket refresh
    /// @custom:protected
    function disableBasket() external;

    /// Governance-controlled setter to cause a basket switch explicitly
<<<<<<< HEAD
    /// @custom:governance
    /// @custom:interaction
    function switchBasket() external;
=======
    /// @custom:interaction OR @custom:governance
    function refreshBasket() external;
>>>>>>> d0f754b0

    /// @return If the BackingManager has sufficient collateral to redeem the entire RToken supply
    function fullyCapitalized() external view returns (bool);

    /// @return status The worst CollateralStatus of all collateral in the basket
    function status() external view returns (CollateralStatus status);

    /// @return {tok/BU} The whole token quantity of token in the reference basket
    function quantity(IERC20 erc20) external view returns (uint192);

    /// @param amount {BU}
    /// @return erc20s The addresses of the ERC20 tokens in the reference basket
    /// @return quantities {qTok} The quantity of each ERC20 token to issue `amount` baskets
    function quote(uint192 amount, RoundingMode rounding)
        external
        view
        returns (address[] memory erc20s, uint256[] memory quantities);

    /// @return baskets {BU} The quantity of complete baskets at an address. A balance for BUs
    function basketsHeldBy(address account) external view returns (uint192 baskets);

    /// @return p {UoA/BU} The protocol's best guess at what a BU would be priced at in UoA
    function price() external view returns (uint192 p);

    /// @return nonce The basket nonce, a monotonically increasing unique identifier
    /// @return timestamp The timestamp at which the basket was last set
    function lastSet() external view returns (uint256 nonce, uint256 timestamp);
}<|MERGE_RESOLUTION|>--- conflicted
+++ resolved
@@ -59,14 +59,9 @@
     function disableBasket() external;
 
     /// Governance-controlled setter to cause a basket switch explicitly
-<<<<<<< HEAD
     /// @custom:governance
     /// @custom:interaction
-    function switchBasket() external;
-=======
-    /// @custom:interaction OR @custom:governance
     function refreshBasket() external;
->>>>>>> d0f754b0
 
     /// @return If the BackingManager has sufficient collateral to redeem the entire RToken supply
     function fullyCapitalized() external view returns (bool);
