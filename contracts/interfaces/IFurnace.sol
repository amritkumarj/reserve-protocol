--- conflicted
+++ resolved
@@ -26,12 +26,8 @@
 
     function ratio() external view returns (int192);
 
-<<<<<<< HEAD
     /// @custom:governance
-    function setRatio(Fix) external;
-=======
     function setRatio(int192) external;
->>>>>>> 014578b6
 
     /// Performs any RToken melting that has vested since the last payout. Idempotent.
     /// @return amount How much RToken was melted
