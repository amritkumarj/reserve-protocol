// SPDX-License-Identifier: BlueOak-1.0.0
pragma solidity 0.8.9;

import "@openzeppelin/contracts-upgradeable/token/ERC20/extensions/IERC20MetadataUpgradeable.sol";
// solhint-disable-next-line max-line-length
import "@openzeppelin/contracts-upgradeable/token/ERC20/extensions/draft-IERC20PermitUpgradeable.sol";
import "contracts/libraries/Fixed.sol";
import "./IComponent.sol";
import "./IMain.sol";
import "./IRewardable.sol";

/**
 * @title IRToken
 * @notice An RToken is an ERC20 that is permissionlessly issuable/redeemable and tracks an
 *   exchange rate against a single unit: baskets, or {BU} in our type notation.
 */
interface IRToken is IRewardable, IERC20MetadataUpgradeable, IERC20PermitUpgradeable {
    /// Emitted when issuance is started, at the point collateral is taken in
    /// @param issuer The account performing the issuance
    /// @param index The index off the issuance in the issuer's queue
    /// @param amount The quantity of RToken being issued
    /// @param baskets The basket unit-equivalent of the collateral deposits
    /// @param erc20s The ERC20 collateral tokens corresponding to the quantities
    /// @param quantities The quantities of tokens paid with
    /// @param blockAvailableAt The (continuous) block at which the issuance vests
    event IssuanceStarted(
        address indexed issuer,
        uint256 indexed index,
        uint256 indexed amount,
        int192 baskets,
        address[] erc20s,
        uint256[] quantities,
        int192 blockAvailableAt
    );

    /// Emitted when an RToken issuance is canceled, such as during a default
    /// @param issuer The account of the issuer
    /// @param firstId The first of the cancelled issuances in the issuer's queue
    /// @param endId The last of the cancelled issuances in the issuer's queue
    event IssuancesCanceled(address indexed issuer, uint256 indexed firstId, uint256 indexed endId);

    /// Emitted when an RToken issuance is completed successfully
    /// @param issuer The account of the issuer
    /// @param firstId The first of the completed issuances in the issuer's queue
    /// @param endId The id directly after the last of the completed issuances
    event IssuancesCompleted(
        address indexed issuer,
        uint256 indexed firstId,
        uint256 indexed endId
    );

    /// Emitted when a redemption of RToken occurs
    /// @param redeemer The address of the account redeeeming RTokens
    /// @param amount The quantity of RToken being redeemed
    /// @param baskets The corresponding number of baskets
    event Redemption(address indexed redeemer, uint256 indexed amount, int192 indexed baskets);

    /// Emitted when the number of baskets needed changes
    /// @param oldBasketsNeeded Previous number of baskets units needed
    /// @param newBasketsNeeded New number of basket units needed
    event BasketsNeededChanged(int192 oldBasketsNeeded, int192 newBasketsNeeded);

    /// Emitted when RToken is melted, i.e the RToken supply is decreased but basketsNeeded is not
    /// @param amount {qRTok}
    event Melted(uint256 amount);

    /// Emitted when the IssuanceRate is set
    event IssuanceRateSet(int192 indexed oldVal, int192 indexed newVal);

    // Initialization
    function init(
        IMain main_,
        string memory name_,
        string memory symbol_,
        string memory constitutionURI_,
        int192 issuanceRate_
    ) external;

    /// Begin a time-delayed issuance of RToken for basket collateral
    /// @param amount {qRTok} The quantity of RToken to issue
<<<<<<< HEAD
    /// @custom:action
=======
>>>>>>> aeba201f
    /// @custom:interaction
    function issue(uint256 amount) external;

    /// Cancels a vesting slow issuance of _msgSender
    /// If earliest == true, cancel id if id < endId
    /// If earliest == false, cancel id if endId <= id
    /// @param endId One edge of the issuance range to cancel
    /// @param earliest If true, cancel earliest issuances; else, cancel latest issuances
    /// @custom:interaction
    function cancel(uint256 endId, bool earliest) external;

    /// Completes vested slow issuances for the account, up to endId.
    /// @param account The address of the account to vest issuances for
    /// @custom:interaction
    function vest(address account, uint256 endId) external;

    /// Return the highest index that could be completed by a vestIssuances call.
    /// @dev Use with `vest`
    function endIdForVest(address account) external view returns (uint256);

    /// Redeem RToken for basket collateral
    /// @param amount {qRTok} The quantity {qRToken} of RToken to redeem
    /// @custom:interaction
    function redeem(uint256 amount) external;

    /// Mints a quantity of RToken to the `recipient`, callable only by the BackingManager
    /// @param recipient The recipient of the newly minted RToken
    /// @param amount {qRTok} The amount to be minted
    /// @custom:protected
    function mint(address recipient, uint256 amount) external;

    /// Melt a quantity of RToken from the caller's account
    /// @param amount {qRTok} The amount to be melted
    function melt(uint256 amount) external;

    /// Set the number of baskets needed directly, callable only by the BackingManager
    /// @param basketsNeeded {BU} The number of baskets to target
    ///                      needed range: pretty interesting
    /// @custom:protected
    function setBasketsNeeded(int192 basketsNeeded) external;

    /// @return {BU} How many baskets are being targeted
    function basketsNeeded() external view returns (int192);

    /// @return p {UoA/rTok} The price of 1 whole RToken in the unit of account
    function price() external view returns (int192 p);
}

interface TestIRToken is IRToken {
    /// Set the issuance rate as a % of RToken supply
    function setIssuanceRate(int192) external;

    /// @return {%} The issuance rate as a percentage of the RToken supply
    function issuanceRate() external view returns (int192);
}<|MERGE_RESOLUTION|>--- conflicted
+++ resolved
@@ -78,10 +78,6 @@
 
     /// Begin a time-delayed issuance of RToken for basket collateral
     /// @param amount {qRTok} The quantity of RToken to issue
-<<<<<<< HEAD
-    /// @custom:action
-=======
->>>>>>> aeba201f
     /// @custom:interaction
     function issue(uint256 amount) external;
 
