// SPDX-License-Identifier: BlueOak-1.0.0
pragma solidity 0.8.9;

import "./IComponent.sol";
import "./ITrading.sol";

/**
 * @title IRevenueTrader
 * @notice The RevenueTrader is an extension of the trading mixin that trades all
 *   assets at its address for a single target asset. There are two runtime instances
 *   of the RevenueTrader, 1 for RToken and 1 for RSR.
 */
interface IRevenueTrader is IComponent, ITrading {
    // Initialization
    function init(
        IMain main_,
        IERC20 tokenToBuy_,
        int192 maxTradeSlippage_,
        int192 dustAmount_
    ) external;

    /// Processes a single token; unpermissioned
    /// @dev Intended to be used with multicall
<<<<<<< HEAD
    /// @custom:action
=======
>>>>>>> aeba201f
    /// @custom:interaction
    function manageToken(IERC20 sell) external;
}

// solhint-disable-next-line no-empty-blocks
interface TestIRevenueTrader is IRevenueTrader, TestITrading {

}<|MERGE_RESOLUTION|>--- conflicted
+++ resolved
@@ -21,10 +21,6 @@
 
     /// Processes a single token; unpermissioned
     /// @dev Intended to be used with multicall
-<<<<<<< HEAD
-    /// @custom:action
-=======
->>>>>>> aeba201f
     /// @custom:interaction
     function manageToken(IERC20 sell) external;
 }
