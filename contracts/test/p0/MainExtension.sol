--- conflicted
+++ resolved
@@ -79,7 +79,6 @@
     }
 
     function INVARIANT_configurationValid() internal view returns (bool ok) {
-<<<<<<< HEAD
         ok =
             rewardStart() > 0 &&
             rewardPeriod() > 0 &&
@@ -98,22 +97,6 @@
             stRSRPayRatio().gte(FIX_ZERO) &&
             stRSRPayRatio().lte(FIX_ONE);
         if (!ok) console.log("INVARIANT_configurationValid violated");
-=======
-        ok = true;
-        ok = ok && rewardStart() > 0;
-        ok = ok && rewardPeriod() > 0;
-        ok = ok && auctionPeriod() > 0;
-        ok = ok && stRSRWithdrawalDelay() > 0;
-        ok = ok && defaultDelay() > 0;
-        ok = ok && maxTradeSlippage().gte(FIX_ZERO) && maxTradeSlippage().lte(FIX_ONE);
-        ok = ok && maxAuctionSize().gte(FIX_ZERO) && maxAuctionSize().lte(FIX_ONE);
-        ok = ok && minRevenueAuctionSize().gte(FIX_ZERO) && minRevenueAuctionSize().lte(FIX_ONE);
-        ok = ok && issuanceRate().gte(FIX_ZERO) && issuanceRate().lte(FIX_ONE);
-        ok = ok && defaultThreshold().gte(FIX_ZERO) && defaultThreshold().lte(FIX_ONE);
-        if (!ok) {
-            console.log("INVARIANT_configurationValid violated");
-        }
->>>>>>> aa4d29fe
     }
 
     function INVARIANT_distributionValid() internal view returns (bool somethingIsPositive) {
