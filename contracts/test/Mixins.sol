--- conflicted
+++ resolved
@@ -24,33 +24,19 @@
     address internal _msgDotSender;
     address internal _admin;
 
-<<<<<<< HEAD
-    constructor(address account) {
-        _admin = account;
-    }
-
-    function connect(address account) external override {
-        require(msg.sender == _admin, "admin only, ie the Adapter");
-        // console.log("connected as %s", account);
-=======
     constructor(address admin) {
         _admin = admin;
     }
 
     function connect(address account) external override {
         require(msg.sender == _admin, "admin only");
->>>>>>> ce62fcb0
         _msgDotSender = account;
     }
 
     function _mixinMsgSender() internal view virtual returns (address) {
-<<<<<<< HEAD
         // console.log("_mixinMsgSender()");
         if (msg.sender == _admin) {
             // console.log("caller is deployer");
-=======
-        if (msg.sender == _admin) {
->>>>>>> ce62fcb0
             assert(_msgDotSender != address(0)); // this indicates a bug in the way the contract is used
             return _msgDotSender;
         }
