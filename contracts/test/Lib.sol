// SPDX-License-Identifier: BlueOak-1.0.0
pragma solidity 0.8.9;

import "contracts/libraries/Fixed.sol";
import "contracts/test/ProtoState.sol";

/// Provides three types of equality comparison:
///   1. uint
///   2. str
///   3. ProtoState
library Lib {
    /// uint version
    /// @param str A human-readable prefix to accompany the error message
    /// @return Whether the uints match or not
    function assertEq(
        uint256 a,
        uint256 b,
        string memory str
    ) internal pure returns (bool) {
        if (a != b) {
            revert(string(abi.encodePacked(str, " | ", a, " != ", b)));
        }
        return true;
    }

    /// str version
    /// @param str A human-readable prefix to accompany the error message
    /// @return Whether the strings match or not
    function assertEq(
        string memory a,
        string memory b,
        string memory str
    ) internal pure returns (bool) {
        if (keccak256(bytes(a)) != keccak256(bytes(b))) {
            revert(string(abi.encodePacked(str, " | ", a, " != ", b)));
        }
        return true;
    }

    /// Fix version
    /// @param str A human-readable prefix to accompany the error message
    /// @return Whether the Fixes match or not
    function assertEq(
        Fix a,
        Fix b,
        string memory str
    ) internal pure returns (bool) {
        if (!FixLib.eq(a, b)) {
            revert(string(abi.encodePacked(str, " | ", a, " != ", b)));
        }
        return true;
    }

    /// ProtoState version
    /// Compares ProtoStates for equality
    function assertEq(ProtoState memory a, ProtoState memory b) internal pure returns (bool ok) {
        ok =
            _assertConfigEq(a.config, b.config) &&
            _assertDistEq(a.distribution, b.distribution) &&
            _assertBUEq(a.rTokenDefinition, b.rTokenDefinition) &&
            _assertTokenStateEq(a.rToken, b.rToken, "RToken") &&
            _assertTokenStateEq(a.rsr, b.rsr, "RSR") &&
            _assertTokenStateEq(a.stRSR, b.stRSR, "stRSR") &&
            _assertTokenStateEq(a.comp, b.comp, "COMP") &&
            _assertTokenStateEq(a.aave, b.aave, "AAVE") &&
            _assertOraclePriceEq(a.ethPrice, b.ethPrice, "ETH") &&
            assertEq(a.bu_s.length, b.bu_s.length, "Baskets size mismatch") &&
            assertEq(a.collateral.length, b.collateral.length, "Collateral length mismatch");

        // Baskets
        for (uint256 i = 0; ok && i < a.bu_s.length; i++) {
            ok = ok && _assertBUEq(a.bu_s[i], b.bu_s[i]);
        }

        // Collateral
        for (uint256 i = 0; ok && i < a.collateral.length; i++) {
            ok =
                ok &&
                _assertTokenStateEq(a.collateral[i], b.collateral[i], a.collateral[i].symbol);
        }
    }

    /// @return Whether two Configs are equal
    function _assertConfigEq(Config memory a, Config memory b) internal pure returns (bool) {
        return
            assertEq(a.rewardStart, b.rewardStart, "Config.rewardStart") &&
            assertEq(a.rewardPeriod, b.rewardPeriod, "Config.rewardPeriod") &&
            assertEq(a.auctionPeriod, b.auctionPeriod, "Config.auctionPeriod") &&
            assertEq(a.stRSRPayPeriod, b.stRSRPayPeriod, "Config.stRSRPayPeriod") &&
            assertEq(
                a.stRSRWithdrawalDelay,
                b.stRSRWithdrawalDelay,
                "Config.stRSRWithdrawalDelay"
            ) &&
            assertEq(a.defaultDelay, b.defaultDelay, "Config.rewardStart") &&
            assertEq(
                _rawFix(a.maxTradeSlippage),
                _rawFix(b.maxTradeSlippage),
                "Config.maxTradeSlippage"
            ) &&
            assertEq(_rawFix(a.dustAmount), _rawFix(b.dustAmount), "Config.dustAmount") &&
            assertEq(
                _rawFix(a.maxAuctionSize),
                _rawFix(b.maxAuctionSize),
                "Config.maxAuctionSize"
            ) &&
<<<<<<< HEAD
=======
            assertEq(
                _rawFix(a.minRevenueAuctionSize),
                _rawFix(b.minRevenueAuctionSize),
                "Config.minRevenueAuctionSize"
            ) &&
>>>>>>> aa4d29fe
            assertEq(_rawFix(a.issuanceRate), _rawFix(b.issuanceRate), "Config.issuanceRate") &&
            assertEq(
                _rawFix(a.defaultThreshold),
                _rawFix(b.defaultThreshold),
                "Config.defaultThreshold"
            ) &&
            assertEq(_rawFix(a.stRSRPayRatio), _rawFix(b.stRSRPayRatio), "Config.stRSRPayRatio");
    }

    function _assertDistEq(RevenueDestination[] memory a, RevenueDestination[] memory b)
        internal
        pure
        returns (bool)
    {
        if (!assertEq(a.length, b.length, "Revenue Dest length")) {
            return false;
        }
        _assertNoRepeatedKeys(a);
        _assertNoRepeatedKeys(b);
        for (uint256 i = 0; i < a.length; i++) {
            bool keyFound = false;
            for (uint256 j = 0; j < b.length; j++) {
                if (b[j].dest == a[i].dest) {
                    keyFound = true;
                    assertEq(a[i].rTokenDist, b[j].rTokenDist, "RToken distributions");
                    assertEq(a[i].rsrDist, b[j].rsrDist, "RSR distributions");
                    break;
                }
            }
            if (!keyFound) {
                revert(string(abi.encodePacked("No key in b matching ", a[i].dest)));
            }
        }
        return true;
    }

    function _assertNoRepeatedKeys(RevenueDestination[] memory a) internal pure {
        for (uint256 i = 0; i < a.length - 1; i++) {
            for (uint256 j = i + 1; j < a.length; j++) {
                if (a[i].dest == a[j].dest) {
                    revert(string(abi.encodePacked("Equal keys ", a[i].dest)));
                }
            }
        }
    }

    /// @return ok Whether two TokenStates are equal, including checking balances for known accounts.
    function _assertTokenStateEq(
        TokenState memory a,
        TokenState memory b,
        string memory symbol
    ) internal pure returns (bool ok) {
        ok =
            assertEq(a.name, b.name, "Name mismatch") &&
            assertEq(a.symbol, b.symbol, "Symbol mismatch") &&
            assertEq(a.symbol, symbol, "Symbol unexpected") &&
            assertEq(a.totalSupply, b.totalSupply, "TotalSupply mismatch") &&
            _assertBalancesEq(a.balances, b.balances) &&
            _assertOraclePriceEq(a.price, b.price, a.symbol);
    }

    /// @return ok Whether two balance arrays are equivalent
    function _assertBalancesEq(uint256[] memory a, uint256[] memory b)
        internal
        pure
        returns (bool ok)
    {
        ok = assertEq(a.length, b.length, "Balances length mismatch");
        for (uint256 i = 0; i < a.length; i++) {
            ok =
                ok &&
                assertEq(a[i], b[i], string(abi.encodePacked("Account ", i, " balance mismatch")));
        }
    }

    /// // @return ok Whether two 2d allowance mappings are equivalent
    // Not currently used
    // function _assertAllowancesEq(
    //     uint256[][] memory a,
    //     uint256[][] memory b,
    //     string memory /* symbol */
    // ) internal pure returns (bool ok) {
    //     string memory message;
    //     ok = assertEq(a.length, b.length, "Allowances length mismatch");
    //     for (uint256 i = 0; i < a.length; i++) {
    //         message = string(abi.encodeWithSignature("Allowances array ", i, " length mismatch"));
    //         ok = ok && assertEq(a[i].length, b[i].length, message);
    //         for (uint256 j = 0; j < a[i].length; j++) {
    //             message = string(
    //                 abi.encodeWithSignature("Account ", i, ", spender ", j, " allowance mismatch")
    //             );
    //             ok = ok && assertEq(a[i][j], b[i][j], message);
    //         }
    //     }
    // }

    /// @return ok Whether two BU sets are equal
    function _assertBUEq(BU memory a, BU memory b) internal pure returns (bool ok) {
        ok =
            assertEq(a.assets.length, b.assets.length, "Tokens size mismatch") &&
            assertEq(a.refAmts.length, b.refAmts.length, "Portions size mismatch") &&
            assertEq(a.assets.length, a.refAmts.length, "invalid input");

        for (uint256 i = 0; ok && i < a.refAmts.length; i++) {
            ok = assertEq(a.refAmts[i], b.refAmts[i], "BU quantities mismatch");
        }
    }

    /// @return Whether the oracle prices match or not
    function _assertOraclePriceEq(
        Price memory a,
        Price memory b,
        string memory str
    ) internal pure returns (bool) {
        return
            assertEq(a.inETH, b.inETH, string(abi.encodePacked(str, ".price.inETH"))) &&
            assertEq(a.inUoA, b.inUoA, string(abi.encodePacked(str, ".price.inUoA")));
    }

    function _rawFix(Fix fix) internal pure returns (uint256) {
        return uint256(int256(Fix.unwrap(fix)));
    }
}<|MERGE_RESOLUTION|>--- conflicted
+++ resolved
@@ -104,14 +104,11 @@
                 _rawFix(b.maxAuctionSize),
                 "Config.maxAuctionSize"
             ) &&
-<<<<<<< HEAD
-=======
             assertEq(
                 _rawFix(a.minRevenueAuctionSize),
                 _rawFix(b.minRevenueAuctionSize),
                 "Config.minRevenueAuctionSize"
             ) &&
->>>>>>> aa4d29fe
             assertEq(_rawFix(a.issuanceRate), _rawFix(b.issuanceRate), "Config.issuanceRate") &&
             assertEq(
                 _rawFix(a.defaultThreshold),
