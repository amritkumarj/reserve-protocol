// SPDX-License-Identifier: BlueOak-1.0.0
pragma solidity ^0.8.9;

/// @title FixedPoint, a fixed-point arithmetic library defining the custom type Fix
/// @author Matt Elder <matt.elder@reserve.org> and the Reserve Team <https://reserve.org>

/** The type `Fix` is a 128 bit value, representing an 18-decimal Fixed-point
    fractional value.  This is what's described in the Solidity documentation as
    "fixed128x18" -- a value represented by 128 bits, that makes 18 digits available to
    the right of the decimal point.
    The range of values that Fix can represent is about [-1.7e20, 1.7e20].
    Unless a function explicitly says otherwise, it will fail on overflow.
    To be clear, the following should hold:
    Fixed.ofInt(0) == Fix.wrap(0)
    Fixed.ofInt(1) == Fix.wrap(1e18)
    Fixed.ofInt(-1) == Fix.wrap(-1e18)
*/

// An int value passed to this library was out of bounds for Fix operations
error IntOutOfBounds(int256 value);
// A uint value passed to this library was out of bounds for Fix operations
error UIntOutOfBounds(uint256 value);

// The central type this library provides. You'll declare values of this type.
type Fix is int128;

// If a particular Fix is represented by the int128 n, then the Fix represents the
// value n/FIX_SCALE.
int128 constant FIX_SCALE = int128(uint128(1e18));

// The largest integer that can be converted to Fix.
// This is about 1.7e20
int128 constant FIX_MAX_INT = type(int128).max / FIX_SCALE;

// The smallest integer that can be converted to Fix.
// This is about -1.7e20
int128 constant FIX_MIN_INT = type(int128).min / FIX_SCALE;

Fix constant FIX_ZERO = Fix.wrap(0); // The Fix representation of zero.
Fix constant FIX_ONE = Fix.wrap(FIX_SCALE); // The Fix representation of one.
Fix constant FIX_MAX = Fix.wrap(type(int128).max); // The largest Fix. (Not an integer!)
Fix constant FIX_MIN = Fix.wrap(type(int128).min); // The smallest Fix.

/* @dev To understand the tedious-looking double conversions (e.g, uint256(uint128(foo))) herein:
   Solidity 0.8.x only allows you to type-convert _one_ of type or size per conversion.
   See: https://docs.soliditylang.org/en/v0.8.9/080-breaking-changes.html#new-restrictions
 */

/// Explicitly convert int256 x to an int128; but revert if x is out of bounds.
function safe_int128(int256 x) pure returns (int128) {
    if (x < type(int128).min || type(int128).max < x) {
        revert IntOutOfBounds(x);
    }
    return int128(x);
}

/// Convert a uint to its Fix representation. Fails if x is outside Fix's representable range.
function toFix(uint256 x) pure returns (Fix) {
    if (uint256(uint128(FIX_MAX_INT)) < x) {
        revert UIntOutOfBounds(x);
    }
    int128 x_ = int128(uint128(x));
    return Fix.wrap(x_ * FIX_SCALE);
}

/// Convert a uint to its Fix representation after shifting its value `shiftLeft` digits. 
/// Fails if the shifted value is outside Fix's representable range.
function toFix(uint256 x, int256 shiftLeft) pure returns (Fix) {
    shiftLeft += 18;
    uint256 shifted = (shiftLeft >= 0) ? x * 10**uint256(shiftLeft) : x / 10**(uint256(-shiftLeft));

    if (uint256(uint128(FIX_MAX_INT * FIX_SCALE)) < shifted) {
        revert UIntOutOfBounds(shifted);
    }
    int128 x_ = int128(uint128(shifted));
    return Fix.wrap(x_);
}

/// Convert an int to its Fix representation. Fails if x is outside Fix's representable range.
function intToFix(int256 x) pure returns (Fix) {
    return Fix.wrap(safe_int128(x * FIX_SCALE));
}

/// Divide a uint by a Fix. Fails if the result is outside Fix's representable range.

<<<<<<< HEAD
=======
/// Divide a uint by a Fix. Fails if the result is outside Fix's representable range.

>>>>>>> cd35d50f
/** @dev This is about this simplest way to do this. It also Just Works in all cases where the
 * result fits in Fix, which may be surprising. See docs/fixlib-reasoning.md in this repo for the
 * worked logic by which this case is correct, and also the principles by which you can reason that
 * all these other functions are similarly correct.
 */
function divFix(uint256 x, Fix y) pure returns (Fix) {
    int128 _y = Fix.unwrap(y);
<<<<<<< HEAD
    return Fix.wrap(safe_int128(int256(x * uint128(FIX_SCALE * FIX_SCALE)) / int256(_y)));
}

function fixMin(Fix x, Fix y) pure returns (Fix) {
    return FixLib.lt(x, y) ? x : y;
}

function fixMax(Fix x, Fix y) pure returns (Fix) {
    return FixLib.gt(x, y) ? x : y;
=======
    return Fix.wrap(_safe_int128(int256(x * uint128(FIX_SCALE * FIX_SCALE)) / int256(_y)));
>>>>>>> cd35d50f
}

library FixLib {
    /// All arithmetic functions fail if and only if the result is out of bounds.

    /// Convert this Fix to an int. Round the fractional part towards zero.
    function toInt(Fix x) internal pure returns (int128) {
        return Fix.unwrap(x) / FIX_SCALE;
    }
    /// Convert this Fix to a uint. Fail if x is negative. Round the fractional part towards zero.
    function toUint(Fix x) internal pure returns (uint128) {
        int128 n = Fix.unwrap(x);
        if (n < 0) {
            revert IntOutOfBounds(n);
        }
        return uint128(n) / uint128(FIX_SCALE);
    }

    /// Round this Fix to the nearest int. If equidistant to both
    /// adjacent ints, round up, away from zero.
    function round(Fix x) internal pure returns (int128) {
        int128 x_ = Fix.unwrap(x);
        int128 rounding_adjustment = x_ >= 0 ? FIX_SCALE/2 : -FIX_SCALE/2;
        return (x_ + rounding_adjustment) / FIX_SCALE;
    }

    /// Add a Fix to this Fix.
    function plus(Fix x, Fix y) internal pure returns (Fix) {
        return Fix.wrap(Fix.unwrap(x) + Fix.unwrap(y));
    }

    /// Add an int to this Fix.
    function plusi(Fix x, int256 y) internal pure returns (Fix) {
        int256 result = Fix.unwrap(x) + y * FIX_SCALE;
        return Fix.wrap(safe_int128(result));
    }

    /// Add a uint to this Fix.
    function plusu(Fix x, uint256 y) internal pure returns (Fix) {
        if (y > type(uint256).max / 2) {
            revert UIntOutOfBounds(y);
        }
        return plusi(x, int256(y));
    }

    /// Subtract a Fix from this Fix.
    function minus(Fix x, Fix y) internal pure returns (Fix) {
        return Fix.wrap(Fix.unwrap(x) - Fix.unwrap(y));
    }

    /// Subtract an int from this Fix.
    function minusi(Fix x, int256 y) internal pure returns (Fix) {
        return Fix.wrap(safe_int128(Fix.unwrap(x) - y * FIX_SCALE));
    }

    /// Subtract a uint from this Fix.
    function minusu(Fix x, uint256 y) internal pure returns (Fix) {
        if (y > type(uint256).max / 2) {
            revert UIntOutOfBounds(y);
        }
        return minusi(x, int256(y));
    }

    /// Multiply this Fix by a Fix.
    /// Round truncated values to the nearest available value. 5e-19 rounds away from zero.
<<<<<<< HEAD
    function mul(Fix x, Fix y) internal pure returns (Fix) {
        int256 naive_prod = int256(Fix.unwrap(x)) * int256(Fix.unwrap(y));
        int256 rounding_adjustment = ((naive_prod >= 0 ? int8(1) : int8(-1)) * FIX_SCALE) / 2;
        return Fix.wrap(safe_int128((naive_prod + rounding_adjustment) / FIX_SCALE));
=======
    function times(Fix x, Fix y) internal pure returns (Fix) {
        int256 naive_prod = int256(Fix.unwrap(x)) * int256(Fix.unwrap(y));
        int256 rounding_adjustment = ((naive_prod >= 0 ? int8(1) : int8(-1)) * FIX_SCALE) / 2;
        return Fix.wrap(_safe_int128((naive_prod + rounding_adjustment) / FIX_SCALE));
>>>>>>> cd35d50f
    }

    /// Multiply this Fix by an int.
    function muli(Fix x, int256 y) internal pure returns (Fix) {
        return Fix.wrap(safe_int128(Fix.unwrap(x) * y));
    }

    /// Multiply this Fix by a uint.
    function mulu(Fix x, uint256 y) internal pure returns (Fix) {
        if (y > type(uint256).max / 2) {
            revert UIntOutOfBounds(y);
        }
        return muli(x, int256(y));
    }

    /// Divide this Fix by a Fix; round the fractional part towards zero.
    function div(Fix x, Fix y) internal pure returns (Fix) {
        // Multiply-in FIX_SCALE before dividing by y to preserve right-hand digits of result.
        int256 shift_x = int256(Fix.unwrap(x)) * FIX_SCALE;
        return Fix.wrap(safe_int128(shift_x / Fix.unwrap(y)));
    }

    /// Divide this Fix by an int.
    function divi(Fix x, int256 y) internal pure returns (Fix) {
        return Fix.wrap(safe_int128(Fix.unwrap(x) / y));
    }

    /// Divide this Fix by a uint.
    function divu(Fix x, uint256 y) internal pure returns (Fix) {
        if (y > type(uint256).max / 2) {
            return FIX_ZERO;
        }
        return divi(x, int256(y));
    }

    /// Compute 1 / (this Fix).
    function inv(Fix x) internal pure returns (Fix) {
        return div(FIX_ONE,(x));
    }

    /// Raise this Fix to a nonnegative integer power.
    /// Presumes that powu(0.0, 0) = 1
    /// @dev The gas cost is O(lg(y)). We can maybe do better but it will get very fiddly indeed.
    function powu(Fix x, uint256 y) internal pure returns (Fix) {
<<<<<<< HEAD
        // Algorithm is exponentiation by squaring.
        // see: https://en.wikipedia.org/wiki/Exponentiation_by_squaring
        Fix res = FIX_ONE;
        Fix square = x;
        for (; y > 0; y = y >> 1) {
            if (y & 1 == 1) {
                res = mul(res, square);
            }
            square = mul(square, square);
=======
        // The algorithm is exponentiation by squaring. See: https://w.wiki/4LjE
        Fix result = FIX_ONE;
        while(true) {
            if (y & 1 == 1) result = times(result, x);
            if (y <= 1) return result;
            y = y >> 1;
            x = times(x, x);
>>>>>>> cd35d50f
        }
    }

    /// Comparison operators...
    function lt(Fix x, Fix y) internal pure returns (bool) {
        return Fix.unwrap(x) < Fix.unwrap(y);
    }

    function lte(Fix x, Fix y) internal pure returns (bool) {
        return Fix.unwrap(x) <= Fix.unwrap(y);
    }

    function gt(Fix x, Fix y) internal pure returns (bool) {
        return Fix.unwrap(x) > Fix.unwrap(y);
    }

    function gte(Fix x, Fix y) internal pure returns (bool) {
        return Fix.unwrap(x) >= Fix.unwrap(y);
    }

    function eq(Fix x, Fix y) internal pure returns (bool) {
        return Fix.unwrap(x) == Fix.unwrap(y);
    }

    function neq(Fix x, Fix y) internal pure returns (bool) {
        return Fix.unwrap(x) != Fix.unwrap(y);
    }

    /// Return whether or not this Fix is within epsilon of y.
    function near(
        Fix x,
        Fix y,
        Fix epsilon
    ) internal pure returns (bool) {
        int128 x_ = Fix.unwrap(x);
        int128 y_ = Fix.unwrap(y);

        int128 diff = (x_ <= y_) ? (y_ - x_) : (x_ - y_);
        return diff <= Fix.unwrap(epsilon);
    }
}<|MERGE_RESOLUTION|>--- conflicted
+++ resolved
@@ -63,7 +63,7 @@
     return Fix.wrap(x_ * FIX_SCALE);
 }
 
-/// Convert a uint to its Fix representation after shifting its value `shiftLeft` digits. 
+/// Convert a uint to its Fix representation after shifting its value `shiftLeft` digits.
 /// Fails if the shifted value is outside Fix's representable range.
 function toFix(uint256 x, int256 shiftLeft) pure returns (Fix) {
     shiftLeft += 18;
@@ -83,11 +83,6 @@
 
 /// Divide a uint by a Fix. Fails if the result is outside Fix's representable range.
 
-<<<<<<< HEAD
-=======
-/// Divide a uint by a Fix. Fails if the result is outside Fix's representable range.
-
->>>>>>> cd35d50f
 /** @dev This is about this simplest way to do this. It also Just Works in all cases where the
  * result fits in Fix, which may be surprising. See docs/fixlib-reasoning.md in this repo for the
  * worked logic by which this case is correct, and also the principles by which you can reason that
@@ -95,7 +90,6 @@
  */
 function divFix(uint256 x, Fix y) pure returns (Fix) {
     int128 _y = Fix.unwrap(y);
-<<<<<<< HEAD
     return Fix.wrap(safe_int128(int256(x * uint128(FIX_SCALE * FIX_SCALE)) / int256(_y)));
 }
 
@@ -105,9 +99,6 @@
 
 function fixMax(Fix x, Fix y) pure returns (Fix) {
     return FixLib.gt(x, y) ? x : y;
-=======
-    return Fix.wrap(_safe_int128(int256(x * uint128(FIX_SCALE * FIX_SCALE)) / int256(_y)));
->>>>>>> cd35d50f
 }
 
 library FixLib {
@@ -173,17 +164,10 @@
 
     /// Multiply this Fix by a Fix.
     /// Round truncated values to the nearest available value. 5e-19 rounds away from zero.
-<<<<<<< HEAD
     function mul(Fix x, Fix y) internal pure returns (Fix) {
         int256 naive_prod = int256(Fix.unwrap(x)) * int256(Fix.unwrap(y));
         int256 rounding_adjustment = ((naive_prod >= 0 ? int8(1) : int8(-1)) * FIX_SCALE) / 2;
         return Fix.wrap(safe_int128((naive_prod + rounding_adjustment) / FIX_SCALE));
-=======
-    function times(Fix x, Fix y) internal pure returns (Fix) {
-        int256 naive_prod = int256(Fix.unwrap(x)) * int256(Fix.unwrap(y));
-        int256 rounding_adjustment = ((naive_prod >= 0 ? int8(1) : int8(-1)) * FIX_SCALE) / 2;
-        return Fix.wrap(_safe_int128((naive_prod + rounding_adjustment) / FIX_SCALE));
->>>>>>> cd35d50f
     }
 
     /// Multiply this Fix by an int.
@@ -228,25 +212,13 @@
     /// Presumes that powu(0.0, 0) = 1
     /// @dev The gas cost is O(lg(y)). We can maybe do better but it will get very fiddly indeed.
     function powu(Fix x, uint256 y) internal pure returns (Fix) {
-<<<<<<< HEAD
-        // Algorithm is exponentiation by squaring.
-        // see: https://en.wikipedia.org/wiki/Exponentiation_by_squaring
-        Fix res = FIX_ONE;
-        Fix square = x;
-        for (; y > 0; y = y >> 1) {
-            if (y & 1 == 1) {
-                res = mul(res, square);
-            }
-            square = mul(square, square);
-=======
         // The algorithm is exponentiation by squaring. See: https://w.wiki/4LjE
         Fix result = FIX_ONE;
         while(true) {
-            if (y & 1 == 1) result = times(result, x);
+            if (y & 1 == 1) result = mul(result, x);
             if (y <= 1) return result;
             y = y >> 1;
-            x = times(x, x);
->>>>>>> cd35d50f
+            x = mul(x, x);
         }
     }
 
