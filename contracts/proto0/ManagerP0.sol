--- conflicted
+++ resolved
@@ -437,12 +437,8 @@
             vault = newVault;
             _prevBasketFiatcoinRate = vault.basketFiatcoinRate();
         }
-<<<<<<< HEAD
-        // Undo all live slowmintings
-=======
 
         // Undo all open slowmintings
->>>>>>> 57e1f81f
         _processSlowMintings();
 
         // Accumulate the basket dilution factor to enable correct forward accounting
@@ -467,16 +463,10 @@
                 return;
             }
 
-<<<<<<< HEAD
-            // Closeout auction and check that prices are reasonable (for non-RSR-RToken auctions).
-            uint256 buyAmount = prev.closeOut();
-            if (
-=======
             // Closeout auction and check that prices are reasonable (for collateral-for-collateral auctions).
             uint256 buyAmount = prev.closeOut(_config.rewardPeriod);
             if (
                 address(prev.sellCollateral) != address(0) &&
->>>>>>> 57e1f81f
                 address(prev.buyCollateral) != address(0) &&
                 !prev.clearedCloseToOraclePrice(oracle, SCALE, buyAmount, _config.auctionClearingTolerance)
             ) {
@@ -506,15 +496,9 @@
             uint256 chunk = Math.min(max, oldVault.basketUnits(address(this)));
             oldVault.redeem(address(this), chunk);
 
-<<<<<<< HEAD
-        // Decide whether to trade and exactly which trade.
-        // trade=false when the differences between collateral are too small to merit trading.
-        (bool trade, ICollateral sell, ICollateral buy, uint256 sellAmount, uint256 minBuy) = _collateralTrade();
-=======
             // Decide whether to trade and exactly which trade.
             (trade, sell, buy, sellAmount, minBuy) = _collateralTrade();
         }
->>>>>>> 57e1f81f
         address sellToken = sell.erc20();
         address buyToken = buy.erc20();
         address destination = address(this);
