import { SignerWithAddress } from '@nomiclabs/hardhat-ethers/signers'
import { expect } from 'chai'
import { BigNumber, ContractFactory, Wallet } from 'ethers'
import hre, { ethers, waffle } from 'hardhat'
import { FURNACE_DEST, STRSR_DEST, MAX_UINT256, ZERO_ADDRESS } from '../common/constants'
import { bn, fp, shortString } from '../common/numbers'
import {
  AaveLendingPoolMock,
  AavePricedAsset,
  AaveOracleMock,
  TestIAssetRegistry,
  ATokenFiatCollateral,
  TestIBackingManager,
  IBasketHandler,
  CompoundPricedAsset,
  ComptrollerMock,
  CompoundOracleMock,
  CTokenFiatCollateral,
  AavePricedFiatCollateralMock,
  CTokenMock,
  TestIDistributor,
  ERC20Mock,
  Facade,
  GnosisTrade,
  TestIStRSR,
  TestIMain,
  GnosisMock,
  TestIRevenueTrader,
  RTokenAsset,
  TestIRToken,
  StaticATokenMock,
} from '../typechain'
import { whileImpersonating } from './utils/impersonation'
import { advanceTime } from './utils/time'
import { defaultFixture, IConfig, SLOW } from './fixtures'
import { cartesianProduct } from './utils/cases'
import { issueMany } from './utils/issue'

const createFixtureLoader = waffle.createFixtureLoader

describe(`Extreme Values (${SLOW ? 'slow mode' : 'fast mode'})`, () => {
  let owner: SignerWithAddress
  let addr1: SignerWithAddress
  let addr2: SignerWithAddress

  // Non-backing assets
  let rsr: ERC20Mock
  let compToken: ERC20Mock
  let compoundMock: ComptrollerMock
  let aaveToken: ERC20Mock
  let aaveMock: AaveLendingPoolMock
  let compoundOracleInternal: CompoundOracleMock
  let aaveOracleInternal: AaveOracleMock

  // Trading
  let rsrTrader: TestIRevenueTrader
  let rTokenTrader: TestIRevenueTrader

  // Config values
  let config: IConfig

  // Contracts to retrieve after deploy
  let stRSR: TestIStRSR
  let rToken: TestIRToken
  let main: TestIMain
  let facade: Facade
  let assetRegistry: TestIAssetRegistry
  let backingManager: TestIBackingManager
  let basketHandler: IBasketHandler
  let distributor: TestIDistributor

  let loadFixture: ReturnType<typeof createFixtureLoader>
  let wallet: Wallet

  let ERC20Mock: ContractFactory
  let ATokenMockFactory: ContractFactory
  let CTokenMockFactory: ContractFactory
  let ATokenCollateralFactory: ContractFactory
  let CTokenCollateralFactory: ContractFactory

  const DEFAULT_THRESHOLD = fp('0.05') // 5%
  const DELAY_UNTIL_DEFAULT = bn('86400') // 24h
  const MAX_UOA = fp('1e29')

  before('create fixture loader', async () => {
    // Reset network for clean execution
    await hre.network.provider.send('hardhat_reset')
    ;[wallet] = (await ethers.getSigners()) as unknown as Wallet[]
    loadFixture = createFixtureLoader([wallet])

    ERC20Mock = await ethers.getContractFactory('ERC20Mock')
    ATokenMockFactory = await ethers.getContractFactory('StaticATokenMock')
    CTokenMockFactory = await ethers.getContractFactory('CTokenMock')
    ATokenCollateralFactory = await ethers.getContractFactory('ATokenFiatCollateral')
    CTokenCollateralFactory = await ethers.getContractFactory('CTokenFiatCollateral')
  })

  beforeEach(async () => {
    ;[owner, addr1, addr2] = await ethers.getSigners()

    // Deploy fixture
    ;({
      rsr,
      compToken,
      aaveToken,
      compoundMock,
      aaveMock,
      config,
      main,
      assetRegistry,
      stRSR,
      backingManager,
      basketHandler,
      distributor,
      rToken,
      facade,
      rsrTrader,
      rTokenTrader,
      compoundOracleInternal,
      aaveOracleInternal,
    } = await loadFixture(defaultFixture))

    // Set backingBuffer to 0 to make math easy
    await backingManager.connect(owner).setBackingBuffer(0)
  })

  const prepAToken = async (index: number): Promise<StaticATokenMock> => {
    const underlying: ERC20Mock = <ERC20Mock>(
      await ERC20Mock.deploy(`ERC20_NAME:${index}`, `ERC20_SYM:${index}`)
    )
    await compoundOracleInternal.setPrice(await underlying.symbol(), bn('1e6'))
    await aaveOracleInternal.setPrice(underlying.address, bn('2.5e14'))
    const erc20: StaticATokenMock = <StaticATokenMock>(
      await ATokenMockFactory.deploy(
        `StaticAToken_NAME:${index}`,
        `StaticAToken_SYM:${index}`,
        underlying.address
      )
    )

    await erc20.setExchangeRate(fp('1'))
    // Set reward token
    await erc20.setAaveToken(aaveToken.address)
    const collateral = <ATokenFiatCollateral>(
      await ATokenCollateralFactory.deploy(
        erc20.address,
        MAX_UOA,
        DEFAULT_THRESHOLD,
        DELAY_UNTIL_DEFAULT,
        underlying.address,
        compoundMock.address,
        aaveMock.address,
        aaveToken.address
      )
    )
    await assetRegistry.connect(owner).register(collateral.address)
    return erc20
  }

  const prepCToken = async (index: number): Promise<CTokenMock> => {
    const underlying: ERC20Mock = <ERC20Mock>(
      await ERC20Mock.deploy(`ERC20_NAME:${index}`, `ERC20_SYM:${index}`)
    )
    await compoundOracleInternal.setPrice(await underlying.symbol(), bn('1e6'))
    const erc20: CTokenMock = <CTokenMock>(
      await CTokenMockFactory.deploy(
        `CToken_NAME:${index}`,
        `CToken_SYM:${index}`,
        underlying.address
      )
    )
    await erc20.setExchangeRate(fp('1'))

    const collateral = <CTokenFiatCollateral>(
      await CTokenCollateralFactory.deploy(
        erc20.address,
        MAX_UOA,
        DEFAULT_THRESHOLD,
        DELAY_UNTIL_DEFAULT,
        underlying.address,
        compoundMock.address,
        compToken.address
      )
    )
    await assetRegistry.connect(owner).register(collateral.address)
    return erc20
  }

  const setupTrading = async (stRSRCut: BigNumber) => {
    // Configure Distributor
    const rsrDist = bn(5).mul(stRSRCut).div(fp('1'))
    const rTokenDist = bn(5).mul(fp('1').sub(stRSRCut)).div(fp('1'))
    expect(rsrDist.add(rTokenDist)).to.equal(5)
    await expect(
      distributor
        .connect(owner)
        .setDistribution(STRSR_DEST, { rTokenDist: bn(0), rsrDist: rsrDist })
    )
      .to.emit(distributor, 'DistributionSet')
      .withArgs(STRSR_DEST, bn(0), rsrDist)
    await expect(
      distributor
        .connect(owner)
        .setDistribution(FURNACE_DEST, { rTokenDist: rTokenDist, rsrDist: bn(0) })
    )
      .to.emit(distributor, 'DistributionSet')
      .withArgs(FURNACE_DEST, rTokenDist, bn(0))

    // Eliminate auction frictions
    await backingManager.connect(owner).setDustAmount(0)
    await rsrTrader.connect(owner).setDustAmount(0)
    await rTokenTrader.connect(owner).setDustAmount(0)

    // Set prices
    await compoundOracleInternal.setPrice(await rsr.symbol(), bn('1e6'))
    await aaveOracleInternal.setPrice(rsr.address, bn('2.5e14'))
    await compoundOracleInternal.setPrice(await aaveToken.symbol(), bn('1e6'))
    await aaveOracleInternal.setPrice(aaveToken.address, bn('2.5e14'))
    await compoundOracleInternal.setPrice(await compToken.symbol(), bn('1e6'))

    // Replace RSR and RToken assets with larger maxTradeVolume settings
    const RTokenAssetFactory: ContractFactory = await ethers.getContractFactory('RTokenAsset')
    const RSRAssetFactory: ContractFactory = await ethers.getContractFactory('AavePricedAsset')
    const newRTokenAsset: RTokenAsset = <RTokenAsset>(
      await RTokenAssetFactory.deploy(rToken.address, MAX_UOA, main.address)
    )
    const newRSRAsset: AavePricedAsset = <AavePricedAsset>(
      await RSRAssetFactory.deploy(
        compToken.address,
        MAX_UOA,
        compoundMock.address,
        aaveMock.address
      )
    )
    await assetRegistry.connect(owner).swapRegistered(newRTokenAsset.address)
    await assetRegistry.connect(owner).swapRegistered(newRSRAsset.address)
  }

  const runRevenueAuctionsUntilCompletion = async () => {
    const erc20s = await assetRegistry.erc20s()
    let didStuff = true
    for (let i = 0; didStuff && i < 10; i++) {
      didStuff = false
      // Close any auctions and start new ones
      await facade.runAuctionsForAllTraders()

      expect(await backingManager.tradesOpen()).to.equal(0)
      const traders = [rsrTrader, rTokenTrader]
      for (const trader of traders) {
        for (const erc20 of erc20s) {
          const tradeAddr = await trader.trades(erc20)
          if (tradeAddr == ZERO_ADDRESS) continue

          didStuff = true
          const trade = <GnosisTrade>await ethers.getContractAt('GnosisTrade', tradeAddr)
          const gnosis = <GnosisMock>await ethers.getContractAt('GnosisMock', await trade.gnosis())
          const auctionId = await trade.auctionId()
          const [, , buy, sellAmt, buyAmt] = await gnosis.auctions(auctionId)
          expect(buy == rToken.address || buy == rsr.address)
          if (buy == rToken.address) {
            await whileImpersonating(backingManager.address, async (bmSigner) => {
              await rToken.connect(bmSigner).mint(addr1.address, buyAmt)
            })
            await rToken.connect(addr1).approve(gnosis.address, buyAmt)
            await gnosis.placeBid(auctionId, {
              bidder: addr1.address,
              sellAmount: sellAmt,
              buyAmount: buyAmt,
            })
          } else if (buy == rsr.address) {
            await rsr.connect(owner).mint(addr2.address, buyAmt)
            await rsr.connect(addr2).approve(gnosis.address, buyAmt)
            await gnosis.placeBid(auctionId, {
              bidder: addr2.address,
              sellAmount: sellAmt,
              buyAmount: buyAmt,
            })
          }
        }
      }

      // Advance time till auction ends
      await advanceTime(config.auctionLength.add(100).toString())
    }
  }

  context('Revenue: appreciation', function () {
    // STORY
    //
    // There are N apppreciating collateral in the basket.
    // Between 1 and N collateral appreciate X% (assume 0% backingBuffer)
    // Launch up to 2-2N auctions using surplus collateral for RSR/RToken.
    // Give result to Furnace/StRSR.
    //
    // DIMENSIONS
    //
    // 1. RToken supply
    // 2. Size of basket
    // 3. Prime basket weights
    // 4. # of decimals in collateral token
    // 5. Exchange rate after appreciation
    // 6. Symmetry of appreciation (evenly vs all in 1 collateral)
    // 7. StRSR cut (previously: f)

    async function runScenario(
      rTokenSupply: BigNumber,
      basketSize: number,
      primeWeight: BigNumber,
      collateralDecimals: number,
      appreciationExchangeRate: BigNumber,
      howManyAppreciate: number,
      stRSRCut: BigNumber
    ) {
      await setupTrading(stRSRCut)

      // Reign in the RToken supply if it's an unrealistic scenario
      const maxRTokenSupply = MAX_UOA.mul(bn('1e36')).div(appreciationExchangeRate.mul(primeWeight))
      if (rTokenSupply.gt(maxRTokenSupply)) rTokenSupply = maxRTokenSupply

      const primeBasket = []
      const targetAmts = []
      for (let i = 0; i < basketSize; i++) {
        expect(collateralDecimals == 8 || collateralDecimals == 18).to.equal(true)
        const token = collateralDecimals == 8 ? await prepCToken(i) : await prepAToken(i)
        primeBasket.push(token)
        targetAmts.push(primeWeight.div(basketSize).add(1)) // might sum to slightly over, is ok
        await token.connect(owner).mint(addr1.address, MAX_UINT256)
        await token.connect(addr1).approve(rToken.address, MAX_UINT256)
      }

      // Setup basket
      await basketHandler.connect(owner).setPrimeBasket(
        primeBasket.map((c) => c.address),
        targetAmts
      )
      await basketHandler.connect(owner).switchBasket()

      // Issue rTokens
      await issueMany(rToken, rTokenSupply, addr1)
      expect(await rToken.balanceOf(addr1.address)).to.equal(rTokenSupply)

      // === Execution ===

      // Increase redemption rate
      for (let i = 0; i < primeBasket.length && i < howManyAppreciate; i++) {
        await primeBasket[i].setExchangeRate(appreciationExchangeRate)
      }

      await runRevenueAuctionsUntilCompletion()
    }

    let dimensions
    if (SLOW) {
      dimensions = [
        [fp('1e-6'), fp('1e30')], // RToken supply
        [1, 256], // basket size
        [fp('1e-6'), fp('1e3'), fp('1')], // prime basket weights
        [8, 18], // collateral decimals
        [fp('0'), fp('1e9'), fp('0.02')], // exchange rate at appreciation
        [1, 256], // how many collateral assets appreciate (up to)
        [fp('0'), fp('1'), fp('0.6')], // StRSR cut (f)
      ]
    } else {
      dimensions = [
        [fp('1e-6'), fp('1e30')], // RToken supply
        [7], // basket size
        [fp('1e-6'), fp('1e3')], // prime basket weights
        [8, 18], // collateral decimals
        [fp('1e9')], // exchange rate at appreciation
        [1], // how many collateral assets appreciate (up to)
        [fp('0.6')], // StRSR cut (f)
      ]
    }

    const cases = cartesianProduct(...dimensions)

    const numCases = cases.length.toString()
    cases.forEach((params, index) => {
      it(`case ${index + 1} of ${numCases}: ${params.map(shortString).join(' ')}`, async () => {
        await runScenario(
          params[0] as BigNumber,
          params[1] as number,
          params[2] as BigNumber,
          params[3] as number,
          params[4] as BigNumber,
          params[5] as number,
          params[6] as BigNumber
        )
      })
    })
  })
  context('Revenue: rewards', function () {
    // STORY
    //
    // There are N reward-earning collateral in the basket.
    // A total amount of Y rewards is earned
    // Launch 1-2 auctions using rewards, for RSR/RToken.
    // Give result to Furnace/StRSR.
    //
    // DIMENSIONS
    //
    // 1. RToken supply (including this in order to check 0 supply case)
    // 2. Size of reward-earning basket tokens
    // 3. Number of reward tokens (1 or 2)
    // 4. Size of reward
    // 5. StRSR cut (previously: f)

    async function runScenario(
      rTokenSupply: BigNumber,
      basketSize: number,
      numRewardTokens: number,
      rewardTok: BigNumber, // whole tokens
      stRSRCut: BigNumber
    ) {
      await setupTrading(stRSRCut)

      // Replace registered reward assets with large maxTradeVolume assets
      const AaveAssetFactory: ContractFactory = await ethers.getContractFactory('AavePricedAsset')
      const CompoundAssetFactory: ContractFactory = await ethers.getContractFactory(
        'CompoundPricedAsset'
      )
      const newAaveAsset: AavePricedAsset = <AavePricedAsset>(
        await AaveAssetFactory.deploy(
          aaveToken.address,
          MAX_UOA,
          compoundMock.address,
          aaveMock.address
        )
      )
      const newCompAsset: CompoundPricedAsset = <CompoundPricedAsset>(
        await CompoundAssetFactory.deploy(compToken.address, MAX_UOA, compoundMock.address)
      )
      await assetRegistry.connect(owner).swapRegistered(newAaveAsset.address)
      await assetRegistry.connect(owner).swapRegistered(newCompAsset.address)

      // Set up prime basket
      const primeBasket = []
      const targetAmts = []
      for (let i = 0; i < basketSize; i++) {
        expect(numRewardTokens == 1 || numRewardTokens == 2).to.equal(true)
        let token
        if (numRewardTokens == 1) {
          token = await prepCToken(i)
        } else {
          token = i % 2 == 0 ? await prepCToken(i) : await prepAToken(i)
        }
        primeBasket.push(token)
        targetAmts.push(fp('1').div(basketSize))
        await token.connect(owner).mint(addr1.address, MAX_UINT256)
        await token.connect(addr1).approve(rToken.address, MAX_UINT256)
      }

      // Setup basket
      await basketHandler.connect(owner).setPrimeBasket(
        primeBasket.map((token) => token.address),
        targetAmts
      )
      await expect(basketHandler.connect(owner).switchBasket()).to.emit(basketHandler, 'BasketSet')

      // Issue rTokens
      await issueMany(rToken, rTokenSupply, addr1)
      expect(await rToken.balanceOf(addr1.address)).to.equal(rTokenSupply)

      // === Execution ===

      // Grant rewards
      for (let i = 0; i < primeBasket.length; i++) {
        const decimals = await primeBasket[i].decimals()
        expect(decimals == 8 || decimals == 18).to.equal(true)
        if (decimals == 8) {
          // cToken
          const oldRewards = await compoundMock.compBalances(backingManager.address)
          const newRewards = rewardTok.mul(bn('1e8')).div(numRewardTokens)

          await compoundMock.setRewards(backingManager.address, oldRewards.add(newRewards))
        } else if (decimals == 18) {
          // aToken
          const aToken = <StaticATokenMock>primeBasket[i]
          const rewards = rewardTok.mul(bn('1e18')).div(numRewardTokens)
          await aToken.setRewards(backingManager.address, rewards)
        }
      }

      // Claim rewards
      await expect(backingManager.claimAndSweepRewards()).to.emit(backingManager, 'RewardsClaimed')

      // Do auctions
      await runRevenueAuctionsUntilCompletion()
    }

    let dimensions
    if (SLOW) {
      dimensions = [
        [fp('1e-6'), fp('1e30')], // RToken supply
        [1, 256], // basket size
        [1, 2], // num reward tokens
        [bn('0'), bn('1e11'), bn('1e6')], // reward amount (whole tokens), up to 100B supply tokens
        [fp('0'), fp('1'), fp('0.6')], // StRSR cut (f)
      ]
    } else {
      dimensions = [
        [fp('1e-6'), fp('1e30')], // RToken supply
        [1, 7], // basket size
        [2], // num reward tokens
        [bn('1e11')], // reward amount (whole tokens), up to 100B supply tokens
        [fp('0.6')], // StRSR cut (f)
      ]
    }
    const cases = cartesianProduct(...dimensions)

    const numCases = cases.length.toString()
    cases.forEach((params, index) => {
      it(`case ${index + 1} of ${numCases}: ${params.map(shortString).join(' ')}`, async () => {
        await runScenario(
          params[0] as BigNumber,
          params[1] as number,
          params[2] as number,
          params[3] as BigNumber,
          params[4] as BigNumber
        )
      })
    })
  })

  context('Recovery from default', function () {
    const runRecapitalizationAuctions = async (rTokenSupply: BigNumber, basketSize: number) => {
      let uncapitalized = true
      const basketsNeeded = await rToken.basketsNeeded()

      // For small cases, we should be able to do `basketSize` non-RSR trades, and then 1 RSR trade
      // For big cases, the gnosis trade uint sizing prevents us from completing recapitalization
      // in a reasonable amount of time.

      // Run recap auctions
      const erc20s = await assetRegistry.erc20s()
      for (let i = 0; i < basketSize + 1 && uncapitalized; i++) {
        // Close any open auctions and launch new ones
        await facade.runAuctionsForAllTraders()

        for (const erc20 of erc20s) {
          const tradeAddr = await backingManager.trades(erc20)
          if (tradeAddr == ZERO_ADDRESS) continue

          const trade = <GnosisTrade>(
            await ethers.getContractAt('GnosisTrade', await backingManager.trades(erc20))
          )
          const gnosis = <GnosisMock>await ethers.getContractAt('GnosisMock', await trade.gnosis())
          const auctionId = await trade.auctionId()
          const [, , buy, sellAmt, minBuyAmt] = await gnosis.auctions(auctionId)
          const actualBuyAmt = minBuyAmt.eq(0) ? sellAmt : minBuyAmt
          const buyERC20 = <ERC20Mock>await ethers.getContractAt('ERC20Mock', buy)
          await buyERC20.connect(addr1).approve(gnosis.address, actualBuyAmt)
          expect(sellAmt.gt(0)).to.equal(true)
          expect(actualBuyAmt.gt(0)).to.equal(true)
          await gnosis.placeBid(auctionId, {
            bidder: addr1.address,
            sellAmount: sellAmt,
            buyAmount: actualBuyAmt,
          })
        }

        // Advance time till auction ends
        await advanceTime(config.auctionLength.add(100).toString())
        uncapitalized = !(await basketHandler.fullyCapitalized())
      }

      // Should not have taken a haircut
      expect((await rToken.basketsNeeded()).gte(basketsNeeded)).to.equal(true)
      if (rTokenSupply.lt(bn('1e40'))) {
        expect(await basketHandler.fullyCapitalized()).to.equal(true)
      } else {
        expect(await backingManager.tradesOpen()).to.equal(1) // it should have tried
      }
    }

    // STORY
    //
    // There are N collateral in the basket.
    // Between 1 and N collateral default.
    // Switch basket to remaining good collateral, if any.
    // Run non-RSR auctions to completion.
    // Seize RSR and use for remainder.
    // Assert capitalized.
    //
    // DIMENSIONS
    //
    // 1. RToken supply
    // 2. Size of basket
    // 3. Prime basket weights
    // 4. # of decimals in collateral token
    // 5. Symmetry of default (1 or N tokens default)

    async function runScenario(
      rTokenSupply: BigNumber,
      basketSize: number,
      primeWeight: BigNumber,
      collateralDecimals: number,
      howManyDefault: number
    ) {
      await setupTrading(fp('0.6'))

      // Reign in the RToken supply if it's an unrealistic scenario
      const maxRTokenSupply = MAX_UOA.mul(bn('1e18')).div(primeWeight)
      if (rTokenSupply.gt(maxRTokenSupply)) rTokenSupply = maxRTokenSupply

      const primeBasket = []
      const targetAmts = []
      for (let i = 0; i < basketSize; i++) {
        expect(collateralDecimals == 8 || collateralDecimals == 18).to.equal(true)
        const token = collateralDecimals == 8 ? await prepCToken(i) : await prepAToken(i)
        primeBasket.push(token)
        targetAmts.push(primeWeight.div(basketSize).add(1))
        await token.connect(owner).mint(addr1.address, MAX_UINT256)
        await token.connect(addr1).approve(rToken.address, MAX_UINT256)
      }

      // Setup basket
      await basketHandler.connect(owner).setPrimeBasket(
        primeBasket.map((c) => c.address),
        targetAmts
      )
      await basketHandler.connect(owner).setBackupConfig(
        ethers.utils.formatBytes32String('USD'),
        basketSize,
        primeBasket.map((c) => c.address)
      )
      await basketHandler.connect(owner).switchBasket()

      // Insure with RSR
      await rsr.connect(owner).mint(addr1.address, fp('1e29'))
      await rsr.connect(addr1).approve(stRSR.address, fp('1e29'))
      await stRSR.connect(addr1).stake(fp('1e29'))

      // Issue rTokens
      await issueMany(rToken, rTokenSupply, addr1)
      expect(await rToken.balanceOf(addr1.address)).to.equal(rTokenSupply)

      // === Execution ===

      // Default tokens
      for (let i = 0; i < primeBasket.length && i < howManyDefault; i++) {
        await primeBasket[i].setExchangeRate(fp('0.00001'))
      }

<<<<<<< HEAD
      await assetRegistry.refresh()
      await basketHandler.checkBasket()
=======
      await assetRegistry.forceUpdates()
      await basketHandler.refreshBasket()
>>>>>>> 820e43e4
      await runRecapitalizationAuctions(rTokenSupply, basketSize)
    }

    let dimensions
    if (SLOW) {
      dimensions = [
        [fp('1e-6'), fp('1e30')], // RToken supply
        [1, 256], // basket size
        [fp('1e-6'), fp('1e3'), fp('1')], // prime basket weights
        [8, 18], // collateral decimals
        [1, 256], // how many collateral assets default (up to)
      ]
    } else {
      dimensions = [
        [fp('1e-6'), fp('1e30')], // RToken supply
        [7], // basket size
        [fp('1e-6'), fp('1e3')], // prime basket weights
        [8, 18], // collateral decimals
        [1], // how many collateral assets default (up to)
      ]
    }

    const cases = cartesianProduct(...dimensions)

    const numCases = cases.length.toString()
    cases.forEach((params, index) => {
      it(`case ${index + 1} of ${numCases}: ${params.map(shortString).join(' ')}`, async () => {
        await runScenario(
          params[0] as BigNumber,
          params[1] as number,
          params[2] as BigNumber,
          params[3] as number,
          params[4] as number
        )
      })
    })
  })

  // This one is not really like the others, but it would muddy up Recapitalization.test.ts
  context('Basket Switching', function () {
    let AaveCollateralFactory: ContractFactory

    // Dimensions
    //
    // 1. Number of prime basket tokens
    // 2. Number of backup tokens
    // 3. Number of target units
    // 4. Asset.targetPerRef ({target/ref})
    // 5. TargetAmts to BUs ({target/BU})

    const runSimulation = async (
      numPrimeTokens: number,
      numBackupTokens: number,
      targetUnits: number,
      targetPerRefs: BigNumber,
      basketTargetAmt: BigNumber
    ) => {
      AaveCollateralFactory = await ethers.getContractFactory('AavePricedFiatCollateralMock')

      let firstCollateral: undefined | AavePricedFiatCollateralMock = undefined
      const makeToken = async (
        tokenName: string,
        targetUnit: string,
        targetPerRef: BigNumber
      ): Promise<ERC20Mock> => {
        const erc20: ERC20Mock = <ERC20Mock>await ERC20Mock.deploy(tokenName, `${tokenName} symbol`)
        const collateral: AavePricedFiatCollateralMock = <AavePricedFiatCollateralMock>(
          await AaveCollateralFactory.deploy(
            erc20.address,
            config.maxTradeVolume,
            fp('0.05'),
            bn('86400'),
            compoundMock.address,
            aaveMock.address,
            targetUnit,
            targetPerRef
          )
        )

        if (firstCollateral === undefined) firstCollateral = collateral
        await assetRegistry.register(collateral.address)
        await aaveOracleInternal.setPrice(erc20.address, targetPerRef)
        return erc20
      }

      ;({ assetRegistry, basketHandler, compoundMock, aaveMock } = await loadFixture(
        defaultFixture
      ))

      const primeERC20s = []
      const targetAmts = []
      for (let i = 0; i < numPrimeTokens; i++) {
        const targetUnit = ethers.utils.formatBytes32String((i % targetUnits).toString())
        const erc20 = await makeToken(`Token ${i}`, targetUnit, targetPerRefs)
        primeERC20s.push(erc20.address)
        targetAmts.push(basketTargetAmt.div(targetUnits))
      }

      const backups: [string[]] = [[]]
      for (let i = 1; i < targetUnits; i++) {
        backups.push([])
      }
      for (let i = 0; i < numBackupTokens; i++) {
        const index = i % targetUnits
        const targetUnit = ethers.utils.formatBytes32String(index.toString())

        // reuse erc20 if possible
        const erc20Addr =
          i < numPrimeTokens
            ? primeERC20s[i]
            : (await makeToken(`Token ${i}`, targetUnit, targetPerRefs)).address
        backups[index].push(erc20Addr)
      }
      for (let i = 0; i < targetUnits; i++) {
        const targetUnit = ethers.utils.formatBytes32String(i.toString())
        await basketHandler.setBackupConfig(targetUnit, numPrimeTokens, backups[i])
      }

      // Set prime basket with all collateral
      await basketHandler.setPrimeBasket(primeERC20s, targetAmts)
      await basketHandler.connect(owner).switchBasket()

      // Unregister collateral and switch basket
      if (firstCollateral !== undefined) {
        firstCollateral = <AavePricedFiatCollateralMock>firstCollateral

        // Unregister calls `ensureValidBasket`
        await assetRegistry.unregister(firstCollateral.address)
      }
    }

    const size = SLOW ? 256 : 4 // Currently 256 takes >5 minutes to execute 32 cases

    const primeTokens = [size, 0]

    const backupTokens = [size, 0]

    const targetUnits = [size, 1]

    // 1e18 range centered around the expected case of fp('1')
    const targetPerRefs = [fp('1e-9'), fp('1e9')]

    // min weight: 0, max weight: 1000
    const basketTargetAmts = [fp('0'), fp('1e3')]

    const dimensions = [primeTokens, backupTokens, targetUnits, targetPerRefs, basketTargetAmts]

    // 2^5 = 32 cases
    const cases = cartesianProduct(...dimensions)
    const numCases = cases.length.toString()
    cases.forEach((params, index) => {
      it(`case ${index + 1} of ${numCases}: ${params.map(shortString).join(' ')}`, async () => {
        await runSimulation(
          params[0] as number,
          params[1] as number,
          params[2] as number,
          params[3] as BigNumber,
          params[4] as BigNumber
        )
      })
    })
  })
})<|MERGE_RESOLUTION|>--- conflicted
+++ resolved
@@ -642,13 +642,8 @@
         await primeBasket[i].setExchangeRate(fp('0.00001'))
       }
 
-<<<<<<< HEAD
       await assetRegistry.refresh()
-      await basketHandler.checkBasket()
-=======
-      await assetRegistry.forceUpdates()
       await basketHandler.refreshBasket()
->>>>>>> 820e43e4
       await runRecapitalizationAuctions(rTokenSupply, basketSize)
     }
 
