--- conflicted
+++ resolved
@@ -29,19 +29,14 @@
   setNextBlockTimestamp,
 } from './utils/time'
 import { whileImpersonating } from './utils/impersonation'
-<<<<<<< HEAD
-import { Collateral, defaultFixture, Implementation, IMPLEMENTATION, SLOW } from './fixtures'
-=======
 import {
   Collateral,
   defaultFixture,
-  IConfig,
   Implementation,
   IMPLEMENTATION,
   SLOW,
   ORACLE_TIMEOUT,
 } from './fixtures'
->>>>>>> 537c4f77
 import { makeDecayFn, calcErr } from './utils/rewards'
 import snapshotGasCost from './utils/snapshotGasCost'
 import { cartesianProduct } from './utils/cases'
