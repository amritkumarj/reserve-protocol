--- conflicted
+++ resolved
@@ -602,32 +602,7 @@
 
         // Check funds in Market and still in Trader
         expect(await compToken.balanceOf(market.address)).to.equal(sellAmt)
-<<<<<<< HEAD
         expect(await compToken.balanceOf(rsrTrader.address)).to.equal(0)
-=======
-        expect(await compToken.balanceOf(rsrTrader.address)).to.equal(sellAmt)
-
-        // Another call will create a new auction
-        await expect(facade.runAuctionsForAllTraders())
-          .to.emit(rsrTrader, 'AuctionStarted')
-          .withArgs(1, compToken.address, rsr.address, sellAmt, minBuyAmt)
-          .and.to.not.emit(rsrTrader, 'AuctionEnded')
-          .and.to.not.emit(rTokenTrader, 'AuctionStarted')
-
-        // COMP -> RSR Auction
-        await expectAuctionInfo(rsrTrader, 1, {
-          sell: compToken.address,
-          buy: rsr.address,
-          sellAmount: sellAmt,
-          minBuyAmount: minBuyAmt,
-          startTime: await getLatestBlockTimestamp(),
-          endTime: (await getLatestBlockTimestamp()) + Number(config.auctionPeriod),
-          clearingSellAmount: bn('0'),
-          clearingBuyAmount: bn('0'),
-          externalAuctionId: bn('1'),
-          status: AuctionStatus.OPEN,
-        })
->>>>>>> 14396c29
 
         // Check existing auctions still open
         await expectAuctionStatus(rsrTrader, 0, AuctionStatus.OPEN)
@@ -649,13 +624,7 @@
         // Close auctions
         await expect(facade.runAuctionsForAllTraders())
           .to.emit(rsrTrader, 'AuctionEnded')
-<<<<<<< HEAD
-          .withArgs(0, compAsset.address, rsrAsset.address, sellAmt, minBuyAmt)
-=======
           .withArgs(0, compToken.address, rsr.address, sellAmt, minBuyAmt)
-          .and.to.emit(rsrTrader, 'AuctionEnded')
-          .withArgs(1, compToken.address, rsr.address, sellAmt, minBuyAmt)
->>>>>>> 14396c29
           .and.to.not.emit(rTokenTrader, 'AuctionStarted')
 
         // Check existing auctions are closed
