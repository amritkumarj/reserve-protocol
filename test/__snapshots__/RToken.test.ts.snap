--- conflicted
+++ resolved
@@ -1,16 +1,5 @@
 // Jest Snapshot v1, https://goo.gl/fbAQLP
 
-<<<<<<< HEAD
-exports[`RTokenP1 contract Gas Reporting Issuance: across blocks 1`] = `1093012`;
-
-exports[`RTokenP1 contract Gas Reporting Issuance: across blocks 2`] = `832404`;
-
-exports[`RTokenP1 contract Gas Reporting Issuance: within block 1`] = `813527`;
-
-exports[`RTokenP1 contract Gas Reporting Issuance: within block 2`] = `640492`;
-
-exports[`RTokenP1 contract Gas Reporting Redemption 1`] = `488517`;
-=======
 exports[`RTokenP1 contract Gas Reporting Issuance: across blocks 1`] = `1030483`;
 
 exports[`RTokenP1 contract Gas Reporting Issuance: across blocks 2`] = `769875`;
@@ -20,7 +9,6 @@
 exports[`RTokenP1 contract Gas Reporting Issuance: within block 2`] = `648518`;
 
 exports[`RTokenP1 contract Gas Reporting Redemption 1`] = `628297`;
->>>>>>> 8b28ba33
 
 exports[`RTokenP1 contract Gas Reporting Transfer 1`] = `56475`;
 
