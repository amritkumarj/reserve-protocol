--- conflicted
+++ resolved
@@ -1,9 +1,5 @@
-<<<<<<< HEAD
-// import './tasks'
-=======
 // TODO: import ./tasks selectively based on env var
 import './tasks'
->>>>>>> a401bfa4
 import '@nomiclabs/hardhat-ethers'
 import '@nomiclabs/hardhat-waffle'
 import '@typechain/hardhat'
@@ -12,31 +8,16 @@
 
 import dotenv from 'dotenv'
 import { HardhatUserConfig } from 'hardhat/types'
-<<<<<<< HEAD
 
 // import '@openzeppelin/hardhat-upgrades'
 dotenv.config()
-=======
-
-// import '@openzeppelin/hardhat-upgrades'
-dotenv.config()
-
-const PATHS: { [x: string]: string } = {
-  p0: './contracts/p0',
-  default: './contracts',
-}
->>>>>>> a401bfa4
 
 const MAINNET_RPC_URL = process.env.MAINNET_RPC_URL || process.env.ALCHEMY_MAINNET_RPC_URL || ''
 const ROPSTEN_RPC_URL = process.env.ROPSTEN_RPC_URL || ''
 const MNEMONIC = process.env.MNEMONIC || ''
 
-<<<<<<< HEAD
 const src_dir = process.env.PROTO ? './contracts/' + process.env.PROTO : './contracts'
 const settings = process.env.NO_OPT ? {} : { optimizer: { enabled: true, runs: 2000 } }
-
-=======
->>>>>>> a401bfa4
 export default <HardhatUserConfig>{
   defaultNetwork: 'hardhat',
   networks: {
@@ -77,11 +58,7 @@
     },
   },
   paths: {
-<<<<<<< HEAD
     sources: src_dir,
-=======
-    sources: process.env.NODE_ENV_PROTO ? PATHS[process.env.NODE_ENV_PROTO] : PATHS.default,
->>>>>>> a401bfa4
   },
   mocha: {
     timeout: 50000,
